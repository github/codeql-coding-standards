<<<<<<< HEAD
| test.c:13:7:13:8 | e1 | Assignment of essentially Enum Type value to an object of essentially Boolean type. |
| test.c:14:7:14:7 | s | Assignment of essentially Signed type value to an object of essentially Boolean type. |
| test.c:15:7:15:7 | u | Assignment of essentially Unsigned type value to an object of essentially Boolean type. |
| test.c:16:7:16:7 | f | Assignment of essentially Floating type value to an object of essentially Boolean type. |
| test.c:17:7:17:8 | cf | Assignment of essentially Complex Floating type value to an object of essentially Boolean type. |
| test.c:19:8:19:8 | b | Assignment of essentially Boolean type value to an object of essentially Enum Type. |
| test.c:21:8:21:8 | s | Assignment of essentially Signed type value to an object of essentially Enum Type. |
| test.c:22:8:22:8 | u | Assignment of essentially Unsigned type value to an object of essentially Enum Type. |
| test.c:23:8:23:8 | f | Assignment of essentially Floating type value to an object of essentially Enum Type. |
| test.c:24:8:24:9 | cf | Assignment of essentially Complex Floating type value to an object of essentially Enum Type. |
| test.c:26:7:26:7 | b | Assignment of essentially Boolean type value to an object of essentially Signed type. |
| test.c:27:7:27:8 | e1 | Assignment of essentially Enum Type value to an object of essentially Signed type. |
| test.c:29:7:29:7 | u | Assignment of essentially Unsigned type value to an object of essentially Signed type. |
| test.c:30:7:30:7 | f | Assignment of essentially Floating type value to an object of essentially Signed type. |
| test.c:31:7:31:8 | cf | Assignment of essentially Complex Floating type value to an object of essentially Signed type. |
| test.c:33:7:33:7 | b | Assignment of essentially Boolean type value to an object of essentially Unsigned type. |
| test.c:34:7:34:8 | e1 | Assignment of essentially Enum Type value to an object of essentially Unsigned type. |
| test.c:35:7:35:7 | s | Assignment of essentially Signed type value to an object of essentially Unsigned type. |
| test.c:37:7:37:7 | f | Assignment of essentially Floating type value to an object of essentially Unsigned type. |
| test.c:38:7:38:8 | cf | Assignment of essentially Complex Floating type value to an object of essentially Unsigned type. |
| test.c:40:7:40:7 | b | Assignment of essentially Boolean type value to an object of essentially Floating type. |
| test.c:41:7:41:8 | e1 | Assignment of essentially Enum Type value to an object of essentially Floating type. |
| test.c:42:7:42:7 | s | Assignment of essentially Signed type value to an object of essentially Floating type. |
| test.c:43:7:43:7 | u | Assignment of essentially Unsigned type value to an object of essentially Floating type. |
| test.c:45:7:45:8 | cf | Assignment of essentially Complex Floating type value to an object of essentially Floating type. |
| test.c:47:8:47:8 | b | Assignment of essentially Boolean type value to an object of essentially Complex Floating type. |
| test.c:48:8:48:9 | e1 | Assignment of essentially Enum Type value to an object of essentially Complex Floating type. |
| test.c:49:8:49:8 | s | Assignment of essentially Signed type value to an object of essentially Complex Floating type. |
| test.c:50:8:50:8 | u | Assignment of essentially Unsigned type value to an object of essentially Complex Floating type. |
| test.c:64:14:64:15 | e1 | Assignment of essentially Enum Type value to an object of essentially Boolean type. |
| test.c:65:14:65:14 | s | Assignment of essentially Signed type value to an object of essentially Boolean type. |
| test.c:66:14:66:14 | u | Assignment of essentially Unsigned type value to an object of essentially Boolean type. |
| test.c:67:14:67:14 | f | Assignment of essentially Floating type value to an object of essentially Boolean type. |
| test.c:68:15:68:16 | cf | Assignment of essentially Complex Floating type value to an object of essentially Boolean type. |
| test.c:70:17:70:17 | b | Assignment of essentially Boolean type value to an object of essentially Enum Type. |
| test.c:72:17:72:17 | s | Assignment of essentially Signed type value to an object of essentially Enum Type. |
| test.c:73:17:73:17 | u | Assignment of essentially Unsigned type value to an object of essentially Enum Type. |
| test.c:74:17:74:17 | f | Assignment of essentially Floating type value to an object of essentially Enum Type. |
| test.c:75:18:75:19 | cf | Assignment of essentially Complex Floating type value to an object of essentially Enum Type. |
| test.c:77:19:77:19 | b | Assignment of essentially Boolean type value to an object of essentially Signed type. |
| test.c:78:19:78:20 | e1 | Assignment of essentially Enum Type value to an object of essentially Signed type. |
| test.c:80:19:80:19 | u | Assignment of essentially Unsigned type value to an object of essentially Signed type. |
| test.c:81:19:81:19 | f | Assignment of essentially Floating type value to an object of essentially Signed type. |
| test.c:82:20:82:21 | cf | Assignment of essentially Complex Floating type value to an object of essentially Signed type. |
| test.c:84:21:84:21 | b | Assignment of essentially Boolean type value to an object of essentially Unsigned type. |
| test.c:85:21:85:22 | e1 | Assignment of essentially Enum Type value to an object of essentially Unsigned type. |
| test.c:86:21:86:21 | s | Assignment of essentially Signed type value to an object of essentially Unsigned type. |
| test.c:88:21:88:21 | f | Assignment of essentially Floating type value to an object of essentially Unsigned type. |
| test.c:89:22:89:23 | cf | Assignment of essentially Complex Floating type value to an object of essentially Unsigned type. |
| test.c:91:14:91:14 | b | Assignment of essentially Boolean type value to an object of essentially Floating type. |
| test.c:92:14:92:15 | e1 | Assignment of essentially Enum Type value to an object of essentially Floating type. |
| test.c:93:14:93:14 | s | Assignment of essentially Signed type value to an object of essentially Floating type. |
| test.c:94:14:94:14 | u | Assignment of essentially Unsigned type value to an object of essentially Floating type. |
| test.c:96:15:96:16 | cf | Assignment of essentially Complex Floating type value to an object of essentially Floating type. |
| test.c:98:24:98:24 | b | Assignment of essentially Boolean type value to an object of essentially Complex Floating type. |
| test.c:99:24:99:25 | e1 | Assignment of essentially Enum Type value to an object of essentially Complex Floating type. |
| test.c:100:24:100:24 | s | Assignment of essentially Signed type value to an object of essentially Complex Floating type. |
| test.c:101:24:101:24 | u | Assignment of essentially Unsigned type value to an object of essentially Complex Floating type. |
| test.c:107:7:107:8 | e1 | Assignment of essentially Enum Type value to an object of essentially Boolean type. |
| test.c:108:7:108:7 | s | Assignment of essentially Signed type value to an object of essentially Boolean type. |
| test.c:109:7:109:7 | u | Assignment of essentially Unsigned type value to an object of essentially Boolean type. |
| test.c:110:7:110:7 | f | Assignment of essentially Floating type value to an object of essentially Boolean type. |
| test.c:111:7:111:8 | cf | Assignment of essentially Complex Floating type value to an object of essentially Boolean type. |
| test.c:114:7:114:7 | b | Assignment of essentially Boolean type value to an object of essentially Enum Type. |
| test.c:116:7:116:7 | s | Assignment of essentially Signed type value to an object of essentially Enum Type. |
| test.c:117:7:117:7 | u | Assignment of essentially Unsigned type value to an object of essentially Enum Type. |
| test.c:118:7:118:7 | f | Assignment of essentially Floating type value to an object of essentially Enum Type. |
| test.c:119:7:119:8 | cf | Assignment of essentially Complex Floating type value to an object of essentially Enum Type. |
| test.c:122:7:122:7 | b | Assignment of essentially Boolean type value to an object of essentially Signed type. |
| test.c:123:7:123:8 | e1 | Assignment of essentially Enum Type value to an object of essentially Signed type. |
| test.c:125:7:125:7 | u | Assignment of essentially Unsigned type value to an object of essentially Signed type. |
| test.c:126:7:126:7 | f | Assignment of essentially Floating type value to an object of essentially Signed type. |
| test.c:127:7:127:8 | cf | Assignment of essentially Complex Floating type value to an object of essentially Signed type. |
| test.c:130:7:130:7 | b | Assignment of essentially Boolean type value to an object of essentially Unsigned type. |
| test.c:131:7:131:8 | e1 | Assignment of essentially Enum Type value to an object of essentially Unsigned type. |
| test.c:132:7:132:7 | s | Assignment of essentially Signed type value to an object of essentially Unsigned type. |
| test.c:134:7:134:7 | f | Assignment of essentially Floating type value to an object of essentially Unsigned type. |
| test.c:135:7:135:8 | cf | Assignment of essentially Complex Floating type value to an object of essentially Unsigned type. |
| test.c:138:7:138:7 | b | Assignment of essentially Boolean type value to an object of essentially Floating type. |
| test.c:139:7:139:8 | e1 | Assignment of essentially Enum Type value to an object of essentially Floating type. |
| test.c:140:7:140:7 | s | Assignment of essentially Signed type value to an object of essentially Floating type. |
| test.c:141:7:141:7 | u | Assignment of essentially Unsigned type value to an object of essentially Floating type. |
| test.c:143:7:143:8 | cf | Assignment of essentially Complex Floating type value to an object of essentially Floating type. |
| test.c:146:7:146:7 | b | Assignment of essentially Boolean type value to an object of essentially Complex Floating type. |
| test.c:147:7:147:8 | e1 | Assignment of essentially Enum Type value to an object of essentially Complex Floating type. |
| test.c:148:7:148:7 | s | Assignment of essentially Signed type value to an object of essentially Complex Floating type. |
| test.c:149:7:149:7 | u | Assignment of essentially Unsigned type value to an object of essentially Complex Floating type. |
| test.c:158:7:158:8 | - ... | Assignment of essentially Signed type value to an object of essentially Unsigned type. |
| test.c:159:7:159:16 | 4294967296 | Assignment of essentially Signed type value to an object of essentially Unsigned type. |
| test.c:171:8:171:8 | A | Assignment of essentially Enum Type value to an object of essentially Boolean type. |
| test.c:172:8:172:10 | 100 | Assignment of essentially Signed type value to an object of essentially Boolean type. |
| test.c:173:23:173:25 | 200 | Assignment of essentially Unsigned type value to an object of essentially Boolean type. |
| test.c:178:8:178:11 | 1 | Assignment of essentially Boolean type value to an object of essentially Enum Type. |
| test.c:180:8:180:10 | 100 | Assignment of essentially Signed type value to an object of essentially Enum Type. |
| test.c:181:23:181:25 | 200 | Assignment of essentially Unsigned type value to an object of essentially Enum Type. |
| test.c:186:8:186:11 | 1 | Assignment of essentially Boolean type value to an object of essentially Signed type. |
| test.c:187:8:187:8 | A | Assignment of essentially Enum Type value to an object of essentially Signed type. |
| test.c:189:23:189:25 | 200 | Assignment of essentially Unsigned type value to an object of essentially Signed type. |
| test.c:194:8:194:11 | 1 | Assignment of essentially Boolean type value to an object of essentially Unsigned type. |
| test.c:195:8:195:8 | A | Assignment of essentially Enum Type value to an object of essentially Unsigned type. |
| test.c:216:8:216:8 | b | Assignment of essentially Boolean type value to an object of essentially Enum Type. |
| test.c:217:8:217:8 | b | Assignment of essentially Boolean type value to an object of essentially Signed type. |
| test.c:218:8:218:8 | b | Assignment of essentially Boolean type value to an object of essentially Unsigned type. |
| test.c:219:8:219:8 | b | Assignment of essentially Boolean type value to an object of essentially Floating type. |
| test.c:220:8:220:8 | b | Assignment of essentially Boolean type value to an object of essentially Complex Floating type. |
| test.c:223:8:223:9 | e1 | Assignment of essentially Enum Type value to an object of essentially Boolean type. |
| test.c:225:8:225:9 | e1 | Assignment of essentially Enum Type value to an object of essentially Signed type. |
| test.c:226:8:226:9 | e1 | Assignment of essentially Enum Type value to an object of essentially Unsigned type. |
| test.c:227:8:227:9 | e1 | Assignment of essentially Enum Type value to an object of essentially Floating type. |
| test.c:228:8:228:9 | e1 | Assignment of essentially Enum Type value to an object of essentially Complex Floating type. |
| test.c:231:8:231:8 | s | Assignment of essentially Signed type value to an object of essentially Boolean type. |
| test.c:232:8:232:8 | s | Assignment of essentially Signed type value to an object of essentially Enum Type. |
| test.c:234:8:234:8 | s | Assignment of essentially Signed type value to an object of essentially Unsigned type. |
| test.c:235:8:235:8 | s | Assignment of essentially Signed type value to an object of essentially Floating type. |
| test.c:236:8:236:8 | s | Assignment of essentially Signed type value to an object of essentially Complex Floating type. |
| test.c:239:8:239:8 | u | Assignment of essentially Unsigned type value to an object of essentially Boolean type. |
| test.c:240:8:240:8 | u | Assignment of essentially Unsigned type value to an object of essentially Enum Type. |
| test.c:241:8:241:8 | u | Assignment of essentially Unsigned type value to an object of essentially Signed type. |
| test.c:243:8:243:8 | u | Assignment of essentially Unsigned type value to an object of essentially Floating type. |
| test.c:244:8:244:8 | u | Assignment of essentially Unsigned type value to an object of essentially Complex Floating type. |
| test.c:247:8:247:8 | f | Assignment of essentially Floating type value to an object of essentially Boolean type. |
| test.c:248:8:248:8 | f | Assignment of essentially Floating type value to an object of essentially Enum Type. |
| test.c:249:8:249:8 | f | Assignment of essentially Floating type value to an object of essentially Signed type. |
| test.c:250:8:250:8 | f | Assignment of essentially Floating type value to an object of essentially Unsigned type. |
| test.c:255:8:255:9 | cf | Assignment of essentially Complex Floating type value to an object of essentially Boolean type. |
| test.c:256:8:256:9 | cf | Assignment of essentially Complex Floating type value to an object of essentially Enum Type. |
| test.c:257:8:257:9 | cf | Assignment of essentially Complex Floating type value to an object of essentially Signed type. |
| test.c:258:8:258:9 | cf | Assignment of essentially Complex Floating type value to an object of essentially Unsigned type. |
| test.c:259:8:259:9 | cf | Assignment of essentially Complex Floating type value to an object of essentially Floating type. |
| test.c:275:12:275:13 | e1 | Assignment of essentially Enum Type value to an object of essentially Boolean type. |
| test.c:277:12:277:12 | s | Assignment of essentially Signed type value to an object of essentially Boolean type. |
| test.c:279:12:279:12 | u | Assignment of essentially Unsigned type value to an object of essentially Boolean type. |
| test.c:281:12:281:12 | f | Assignment of essentially Floating type value to an object of essentially Boolean type. |
| test.c:283:12:283:13 | cf | Assignment of essentially Complex Floating type value to an object of essentially Boolean type. |
| test.c:297:12:297:12 | b | Assignment of essentially Boolean type value to an object of essentially Enum Type. |
| test.c:301:12:301:12 | s | Assignment of essentially Signed type value to an object of essentially Enum Type. |
| test.c:303:12:303:12 | u | Assignment of essentially Unsigned type value to an object of essentially Enum Type. |
| test.c:305:12:305:12 | f | Assignment of essentially Floating type value to an object of essentially Enum Type. |
| test.c:307:12:307:13 | cf | Assignment of essentially Complex Floating type value to an object of essentially Enum Type. |
| test.c:321:12:321:12 | b | Assignment of essentially Boolean type value to an object of essentially Signed type. |
| test.c:323:12:323:13 | e1 | Assignment of essentially Enum Type value to an object of essentially Signed type. |
| test.c:327:12:327:12 | u | Assignment of essentially Unsigned type value to an object of essentially Signed type. |
| test.c:329:12:329:12 | f | Assignment of essentially Floating type value to an object of essentially Signed type. |
| test.c:331:12:331:13 | cf | Assignment of essentially Complex Floating type value to an object of essentially Signed type. |
| test.c:345:12:345:12 | b | Assignment of essentially Boolean type value to an object of essentially Unsigned type. |
| test.c:347:12:347:13 | e1 | Assignment of essentially Enum Type value to an object of essentially Unsigned type. |
| test.c:349:12:349:12 | s | Assignment of essentially Signed type value to an object of essentially Unsigned type. |
| test.c:353:12:353:12 | f | Assignment of essentially Floating type value to an object of essentially Unsigned type. |
| test.c:355:12:355:13 | cf | Assignment of essentially Complex Floating type value to an object of essentially Unsigned type. |
| test.c:369:12:369:12 | b | Assignment of essentially Boolean type value to an object of essentially Floating type. |
| test.c:371:12:371:13 | e1 | Assignment of essentially Enum Type value to an object of essentially Floating type. |
| test.c:373:12:373:12 | s | Assignment of essentially Signed type value to an object of essentially Floating type. |
| test.c:375:12:375:12 | u | Assignment of essentially Unsigned type value to an object of essentially Floating type. |
| test.c:379:12:379:13 | cf | Assignment of essentially Complex Floating type value to an object of essentially Floating type. |
| test.c:393:12:393:12 | b | Assignment of essentially Boolean type value to an object of essentially Complex Floating type. |
| test.c:395:12:395:13 | e1 | Assignment of essentially Enum Type value to an object of essentially Complex Floating type. |
| test.c:397:12:397:12 | s | Assignment of essentially Signed type value to an object of essentially Complex Floating type. |
| test.c:399:12:399:12 | u | Assignment of essentially Unsigned type value to an object of essentially Complex Floating type. |
| test.c:427:10:427:11 | e1 | Assignment of essentially Enum Type value to an object of essentially Boolean type. |
| test.c:428:10:428:10 | s | Assignment of essentially Signed type value to an object of essentially Boolean type. |
| test.c:429:10:429:10 | u | Assignment of essentially Unsigned type value to an object of essentially Boolean type. |
| test.c:430:10:430:10 | f | Assignment of essentially Floating type value to an object of essentially Boolean type. |
| test.c:431:10:431:11 | cf | Assignment of essentially Complex Floating type value to an object of essentially Boolean type. |
| test.c:433:11:433:11 | b | Assignment of essentially Boolean type value to an object of essentially Enum Type. |
| test.c:435:11:435:11 | s | Assignment of essentially Signed type value to an object of essentially Enum Type. |
| test.c:436:11:436:11 | u | Assignment of essentially Unsigned type value to an object of essentially Enum Type. |
| test.c:437:11:437:11 | f | Assignment of essentially Floating type value to an object of essentially Enum Type. |
| test.c:438:11:438:12 | cf | Assignment of essentially Complex Floating type value to an object of essentially Enum Type. |
| test.c:440:10:440:10 | b | Assignment of essentially Boolean type value to an object of essentially Signed type. |
| test.c:441:10:441:11 | e1 | Assignment of essentially Enum Type value to an object of essentially Signed type. |
| test.c:443:10:443:10 | u | Assignment of essentially Unsigned type value to an object of essentially Signed type. |
| test.c:444:10:444:10 | f | Assignment of essentially Floating type value to an object of essentially Signed type. |
| test.c:445:10:445:11 | cf | Assignment of essentially Complex Floating type value to an object of essentially Signed type. |
| test.c:447:10:447:10 | b | Assignment of essentially Boolean type value to an object of essentially Unsigned type. |
| test.c:448:10:448:11 | e1 | Assignment of essentially Enum Type value to an object of essentially Unsigned type. |
| test.c:449:10:449:10 | s | Assignment of essentially Signed type value to an object of essentially Unsigned type. |
| test.c:451:10:451:10 | f | Assignment of essentially Floating type value to an object of essentially Unsigned type. |
| test.c:452:10:452:11 | cf | Assignment of essentially Complex Floating type value to an object of essentially Unsigned type. |
| test.c:454:10:454:10 | b | Assignment of essentially Boolean type value to an object of essentially Floating type. |
| test.c:455:10:455:11 | e1 | Assignment of essentially Enum Type value to an object of essentially Floating type. |
| test.c:456:10:456:10 | s | Assignment of essentially Signed type value to an object of essentially Floating type. |
| test.c:457:10:457:10 | u | Assignment of essentially Unsigned type value to an object of essentially Floating type. |
| test.c:459:10:459:11 | cf | Assignment of essentially Complex Floating type value to an object of essentially Floating type. |
| test.c:461:11:461:11 | b | Assignment of essentially Boolean type value to an object of essentially Complex Floating type. |
| test.c:462:11:462:12 | e1 | Assignment of essentially Enum Type value to an object of essentially Complex Floating type. |
| test.c:463:11:463:11 | s | Assignment of essentially Signed type value to an object of essentially Complex Floating type. |
| test.c:464:11:464:11 | u | Assignment of essentially Unsigned type value to an object of essentially Complex Floating type. |
| test.c:473:26:473:28 | f64 | Assignment of essentially Floating type value to an object of essentially Complex Floating type. |
=======
| test.c:11:7:11:8 | e1 | Assignment of essentially Enum Type value to an object of essentially Boolean type. |
| test.c:12:7:12:7 | s | Assignment of essentially Signed type value to an object of essentially Boolean type. |
| test.c:13:7:13:7 | u | Assignment of essentially Unsigned type value to an object of essentially Boolean type. |
| test.c:14:7:14:7 | f | Assignment of essentially Floating type value to an object of essentially Boolean type. |
| test.c:16:8:16:8 | b | Assignment of essentially Boolean type value to an object of essentially Enum Type. |
| test.c:18:8:18:8 | s | Assignment of essentially Signed type value to an object of essentially Enum Type. |
| test.c:19:8:19:8 | u | Assignment of essentially Unsigned type value to an object of essentially Enum Type. |
| test.c:20:8:20:8 | f | Assignment of essentially Floating type value to an object of essentially Enum Type. |
| test.c:22:7:22:7 | b | Assignment of essentially Boolean type value to an object of essentially Signed type. |
| test.c:23:7:23:8 | e1 | Assignment of essentially Enum Type value to an object of essentially Signed type. |
| test.c:25:7:25:7 | u | Assignment of essentially Unsigned type value to an object of essentially Signed type. |
| test.c:26:7:26:7 | f | Assignment of essentially Floating type value to an object of essentially Signed type. |
| test.c:28:7:28:7 | b | Assignment of essentially Boolean type value to an object of essentially Unsigned type. |
| test.c:29:7:29:8 | e1 | Assignment of essentially Enum Type value to an object of essentially Unsigned type. |
| test.c:30:7:30:7 | s | Assignment of essentially Signed type value to an object of essentially Unsigned type. |
| test.c:32:7:32:7 | f | Assignment of essentially Floating type value to an object of essentially Unsigned type. |
| test.c:34:7:34:7 | b | Assignment of essentially Boolean type value to an object of essentially Floating type. |
| test.c:35:7:35:8 | e1 | Assignment of essentially Enum Type value to an object of essentially Floating type. |
| test.c:36:7:36:7 | s | Assignment of essentially Signed type value to an object of essentially Floating type. |
| test.c:37:7:37:7 | u | Assignment of essentially Unsigned type value to an object of essentially Floating type. |
| test.c:49:14:49:15 | e1 | Assignment of essentially Enum Type value to an object of essentially Boolean type. |
| test.c:50:14:50:14 | s | Assignment of essentially Signed type value to an object of essentially Boolean type. |
| test.c:51:14:51:14 | u | Assignment of essentially Unsigned type value to an object of essentially Boolean type. |
| test.c:52:14:52:14 | f | Assignment of essentially Floating type value to an object of essentially Boolean type. |
| test.c:54:17:54:17 | b | Assignment of essentially Boolean type value to an object of essentially Enum Type. |
| test.c:56:17:56:17 | s | Assignment of essentially Signed type value to an object of essentially Enum Type. |
| test.c:57:17:57:17 | u | Assignment of essentially Unsigned type value to an object of essentially Enum Type. |
| test.c:58:17:58:17 | f | Assignment of essentially Floating type value to an object of essentially Enum Type. |
| test.c:60:19:60:19 | b | Assignment of essentially Boolean type value to an object of essentially Signed type. |
| test.c:61:19:61:20 | e1 | Assignment of essentially Enum Type value to an object of essentially Signed type. |
| test.c:63:19:63:19 | u | Assignment of essentially Unsigned type value to an object of essentially Signed type. |
| test.c:64:19:64:19 | f | Assignment of essentially Floating type value to an object of essentially Signed type. |
| test.c:66:21:66:21 | b | Assignment of essentially Boolean type value to an object of essentially Unsigned type. |
| test.c:67:21:67:22 | e1 | Assignment of essentially Enum Type value to an object of essentially Unsigned type. |
| test.c:68:21:68:21 | s | Assignment of essentially Signed type value to an object of essentially Unsigned type. |
| test.c:70:21:70:21 | f | Assignment of essentially Floating type value to an object of essentially Unsigned type. |
| test.c:72:14:72:14 | b | Assignment of essentially Boolean type value to an object of essentially Floating type. |
| test.c:73:14:73:15 | e1 | Assignment of essentially Enum Type value to an object of essentially Floating type. |
| test.c:74:14:74:14 | s | Assignment of essentially Signed type value to an object of essentially Floating type. |
| test.c:75:14:75:14 | u | Assignment of essentially Unsigned type value to an object of essentially Floating type. |
| test.c:80:7:80:8 | e1 | Assignment of essentially Enum Type value to an object of essentially Boolean type. |
| test.c:81:7:81:7 | s | Assignment of essentially Signed type value to an object of essentially Boolean type. |
| test.c:82:7:82:7 | u | Assignment of essentially Unsigned type value to an object of essentially Boolean type. |
| test.c:83:7:83:7 | f | Assignment of essentially Floating type value to an object of essentially Boolean type. |
| test.c:86:7:86:7 | b | Assignment of essentially Boolean type value to an object of essentially Enum Type. |
| test.c:88:7:88:7 | s | Assignment of essentially Signed type value to an object of essentially Enum Type. |
| test.c:89:7:89:7 | u | Assignment of essentially Unsigned type value to an object of essentially Enum Type. |
| test.c:90:7:90:7 | f | Assignment of essentially Floating type value to an object of essentially Enum Type. |
| test.c:93:7:93:7 | b | Assignment of essentially Boolean type value to an object of essentially Signed type. |
| test.c:94:7:94:8 | e1 | Assignment of essentially Enum Type value to an object of essentially Signed type. |
| test.c:96:7:96:7 | u | Assignment of essentially Unsigned type value to an object of essentially Signed type. |
| test.c:97:7:97:7 | f | Assignment of essentially Floating type value to an object of essentially Signed type. |
| test.c:100:7:100:7 | b | Assignment of essentially Boolean type value to an object of essentially Unsigned type. |
| test.c:101:7:101:8 | e1 | Assignment of essentially Enum Type value to an object of essentially Unsigned type. |
| test.c:102:7:102:7 | s | Assignment of essentially Signed type value to an object of essentially Unsigned type. |
| test.c:104:7:104:7 | f | Assignment of essentially Floating type value to an object of essentially Unsigned type. |
| test.c:107:7:107:7 | b | Assignment of essentially Boolean type value to an object of essentially Floating type. |
| test.c:108:7:108:8 | e1 | Assignment of essentially Enum Type value to an object of essentially Floating type. |
| test.c:109:7:109:7 | s | Assignment of essentially Signed type value to an object of essentially Floating type. |
| test.c:110:7:110:7 | u | Assignment of essentially Unsigned type value to an object of essentially Floating type. |
| test.c:118:7:118:8 | - ... | Assignment of essentially Signed type value to an object of essentially Unsigned type. |
| test.c:119:7:119:16 | 4294967296 | Assignment of essentially Signed type value to an object of essentially Unsigned type. |
| test.c:131:8:131:8 | A | Assignment of essentially Enum Type value to an object of essentially Boolean type. |
| test.c:132:8:132:10 | 100 | Assignment of essentially Signed type value to an object of essentially Boolean type. |
| test.c:133:23:133:25 | 200 | Assignment of essentially Unsigned type value to an object of essentially Boolean type. |
| test.c:138:8:138:11 | 1 | Assignment of essentially Boolean type value to an object of essentially Enum Type. |
| test.c:140:8:140:10 | 100 | Assignment of essentially Signed type value to an object of essentially Enum Type. |
| test.c:141:23:141:25 | 200 | Assignment of essentially Unsigned type value to an object of essentially Enum Type. |
| test.c:146:8:146:11 | 1 | Assignment of essentially Boolean type value to an object of essentially Signed type. |
| test.c:147:8:147:8 | A | Assignment of essentially Enum Type value to an object of essentially Signed type. |
| test.c:149:23:149:25 | 200 | Assignment of essentially Unsigned type value to an object of essentially Signed type. |
| test.c:154:8:154:11 | 1 | Assignment of essentially Boolean type value to an object of essentially Unsigned type. |
| test.c:155:8:155:8 | A | Assignment of essentially Enum Type value to an object of essentially Unsigned type. |
| test.c:174:8:174:8 | b | Assignment of essentially Boolean type value to an object of essentially Enum Type. |
| test.c:175:8:175:8 | b | Assignment of essentially Boolean type value to an object of essentially Signed type. |
| test.c:176:8:176:8 | b | Assignment of essentially Boolean type value to an object of essentially Unsigned type. |
| test.c:177:8:177:8 | b | Assignment of essentially Boolean type value to an object of essentially Floating type. |
| test.c:180:8:180:9 | e1 | Assignment of essentially Enum Type value to an object of essentially Boolean type. |
| test.c:182:8:182:9 | e1 | Assignment of essentially Enum Type value to an object of essentially Signed type. |
| test.c:183:8:183:9 | e1 | Assignment of essentially Enum Type value to an object of essentially Unsigned type. |
| test.c:184:8:184:9 | e1 | Assignment of essentially Enum Type value to an object of essentially Floating type. |
| test.c:187:8:187:8 | s | Assignment of essentially Signed type value to an object of essentially Boolean type. |
| test.c:188:8:188:8 | s | Assignment of essentially Signed type value to an object of essentially Enum Type. |
| test.c:190:8:190:8 | s | Assignment of essentially Signed type value to an object of essentially Unsigned type. |
| test.c:191:8:191:8 | s | Assignment of essentially Signed type value to an object of essentially Floating type. |
| test.c:194:8:194:8 | u | Assignment of essentially Unsigned type value to an object of essentially Boolean type. |
| test.c:195:8:195:8 | u | Assignment of essentially Unsigned type value to an object of essentially Enum Type. |
| test.c:196:8:196:8 | u | Assignment of essentially Unsigned type value to an object of essentially Signed type. |
| test.c:198:8:198:8 | u | Assignment of essentially Unsigned type value to an object of essentially Floating type. |
| test.c:201:8:201:8 | f | Assignment of essentially Floating type value to an object of essentially Boolean type. |
| test.c:202:8:202:8 | f | Assignment of essentially Floating type value to an object of essentially Enum Type. |
| test.c:203:8:203:8 | f | Assignment of essentially Floating type value to an object of essentially Signed type. |
| test.c:204:8:204:8 | f | Assignment of essentially Floating type value to an object of essentially Unsigned type. |
| test.c:220:12:220:13 | e1 | Assignment of essentially Enum Type value to an object of essentially Boolean type. |
| test.c:222:12:222:12 | s | Assignment of essentially Signed type value to an object of essentially Boolean type. |
| test.c:224:12:224:12 | u | Assignment of essentially Unsigned type value to an object of essentially Boolean type. |
| test.c:226:12:226:12 | f | Assignment of essentially Floating type value to an object of essentially Boolean type. |
| test.c:239:12:239:12 | b | Assignment of essentially Boolean type value to an object of essentially Enum Type. |
| test.c:243:12:243:12 | s | Assignment of essentially Signed type value to an object of essentially Enum Type. |
| test.c:245:12:245:12 | u | Assignment of essentially Unsigned type value to an object of essentially Enum Type. |
| test.c:247:12:247:12 | f | Assignment of essentially Floating type value to an object of essentially Enum Type. |
| test.c:260:12:260:12 | b | Assignment of essentially Boolean type value to an object of essentially Signed type. |
| test.c:262:12:262:13 | e1 | Assignment of essentially Enum Type value to an object of essentially Signed type. |
| test.c:266:12:266:12 | u | Assignment of essentially Unsigned type value to an object of essentially Signed type. |
| test.c:268:12:268:12 | f | Assignment of essentially Floating type value to an object of essentially Signed type. |
| test.c:281:12:281:12 | b | Assignment of essentially Boolean type value to an object of essentially Unsigned type. |
| test.c:283:12:283:13 | e1 | Assignment of essentially Enum Type value to an object of essentially Unsigned type. |
| test.c:285:12:285:12 | s | Assignment of essentially Signed type value to an object of essentially Unsigned type. |
| test.c:289:12:289:12 | f | Assignment of essentially Floating type value to an object of essentially Unsigned type. |
| test.c:302:12:302:12 | b | Assignment of essentially Boolean type value to an object of essentially Floating type. |
| test.c:304:12:304:13 | e1 | Assignment of essentially Enum Type value to an object of essentially Floating type. |
| test.c:306:12:306:12 | s | Assignment of essentially Signed type value to an object of essentially Floating type. |
| test.c:308:12:308:12 | u | Assignment of essentially Unsigned type value to an object of essentially Floating type. |
| test.c:332:10:332:11 | e1 | Assignment of essentially Enum Type value to an object of essentially Boolean type. |
| test.c:333:10:333:10 | s | Assignment of essentially Signed type value to an object of essentially Boolean type. |
| test.c:334:10:334:10 | u | Assignment of essentially Unsigned type value to an object of essentially Boolean type. |
| test.c:335:10:335:10 | f | Assignment of essentially Floating type value to an object of essentially Boolean type. |
| test.c:337:11:337:11 | b | Assignment of essentially Boolean type value to an object of essentially Enum Type. |
| test.c:339:11:339:11 | s | Assignment of essentially Signed type value to an object of essentially Enum Type. |
| test.c:340:11:340:11 | u | Assignment of essentially Unsigned type value to an object of essentially Enum Type. |
| test.c:341:11:341:11 | f | Assignment of essentially Floating type value to an object of essentially Enum Type. |
| test.c:343:10:343:10 | b | Assignment of essentially Boolean type value to an object of essentially Signed type. |
| test.c:344:10:344:11 | e1 | Assignment of essentially Enum Type value to an object of essentially Signed type. |
| test.c:346:10:346:10 | u | Assignment of essentially Unsigned type value to an object of essentially Signed type. |
| test.c:347:10:347:10 | f | Assignment of essentially Floating type value to an object of essentially Signed type. |
| test.c:349:10:349:10 | b | Assignment of essentially Boolean type value to an object of essentially Unsigned type. |
| test.c:350:10:350:11 | e1 | Assignment of essentially Enum Type value to an object of essentially Unsigned type. |
| test.c:351:10:351:10 | s | Assignment of essentially Signed type value to an object of essentially Unsigned type. |
| test.c:353:10:353:10 | f | Assignment of essentially Floating type value to an object of essentially Unsigned type. |
| test.c:355:10:355:10 | b | Assignment of essentially Boolean type value to an object of essentially Floating type. |
| test.c:356:10:356:11 | e1 | Assignment of essentially Enum Type value to an object of essentially Floating type. |
| test.c:357:10:357:10 | s | Assignment of essentially Signed type value to an object of essentially Floating type. |
| test.c:358:10:358:10 | u | Assignment of essentially Unsigned type value to an object of essentially Floating type. |
| test.c:369:12:369:20 | ... & ... | Assignment of essentially Unsigned type value to an object of essentially Signed type. |
| test.c:370:12:370:20 | ... \| ... | Assignment of essentially Unsigned type value to an object of essentially Signed type. |
| test.c:371:12:371:20 | ... ^ ... | Assignment of essentially Unsigned type value to an object of essentially Signed type. |
| test.c:376:20:376:27 | ... & ... | Assignment of value of essentially Signed type of size 2 bytes to an object narrower essential type of size 1 bytes. |
| test.c:381:23:381:30 | ... & ... | Assignment of value of essentially Unsigned type of size 2 bytes to an object narrower essential type of size 1 bytes. |
| test.c:384:22:384:29 | ... & ... | Assignment of essentially Signed type value to an object of essentially Unsigned type. |
>>>>>>> 737305f7
<|MERGE_RESOLUTION|>--- conflicted
+++ resolved
@@ -1,4 +1,3 @@
-<<<<<<< HEAD
 | test.c:13:7:13:8 | e1 | Assignment of essentially Enum Type value to an object of essentially Boolean type. |
 | test.c:14:7:14:7 | s | Assignment of essentially Signed type value to an object of essentially Boolean type. |
 | test.c:15:7:15:7 | u | Assignment of essentially Unsigned type value to an object of essentially Boolean type. |
@@ -187,144 +186,9 @@
 | test.c:463:11:463:11 | s | Assignment of essentially Signed type value to an object of essentially Complex Floating type. |
 | test.c:464:11:464:11 | u | Assignment of essentially Unsigned type value to an object of essentially Complex Floating type. |
 | test.c:473:26:473:28 | f64 | Assignment of essentially Floating type value to an object of essentially Complex Floating type. |
-=======
-| test.c:11:7:11:8 | e1 | Assignment of essentially Enum Type value to an object of essentially Boolean type. |
-| test.c:12:7:12:7 | s | Assignment of essentially Signed type value to an object of essentially Boolean type. |
-| test.c:13:7:13:7 | u | Assignment of essentially Unsigned type value to an object of essentially Boolean type. |
-| test.c:14:7:14:7 | f | Assignment of essentially Floating type value to an object of essentially Boolean type. |
-| test.c:16:8:16:8 | b | Assignment of essentially Boolean type value to an object of essentially Enum Type. |
-| test.c:18:8:18:8 | s | Assignment of essentially Signed type value to an object of essentially Enum Type. |
-| test.c:19:8:19:8 | u | Assignment of essentially Unsigned type value to an object of essentially Enum Type. |
-| test.c:20:8:20:8 | f | Assignment of essentially Floating type value to an object of essentially Enum Type. |
-| test.c:22:7:22:7 | b | Assignment of essentially Boolean type value to an object of essentially Signed type. |
-| test.c:23:7:23:8 | e1 | Assignment of essentially Enum Type value to an object of essentially Signed type. |
-| test.c:25:7:25:7 | u | Assignment of essentially Unsigned type value to an object of essentially Signed type. |
-| test.c:26:7:26:7 | f | Assignment of essentially Floating type value to an object of essentially Signed type. |
-| test.c:28:7:28:7 | b | Assignment of essentially Boolean type value to an object of essentially Unsigned type. |
-| test.c:29:7:29:8 | e1 | Assignment of essentially Enum Type value to an object of essentially Unsigned type. |
-| test.c:30:7:30:7 | s | Assignment of essentially Signed type value to an object of essentially Unsigned type. |
-| test.c:32:7:32:7 | f | Assignment of essentially Floating type value to an object of essentially Unsigned type. |
-| test.c:34:7:34:7 | b | Assignment of essentially Boolean type value to an object of essentially Floating type. |
-| test.c:35:7:35:8 | e1 | Assignment of essentially Enum Type value to an object of essentially Floating type. |
-| test.c:36:7:36:7 | s | Assignment of essentially Signed type value to an object of essentially Floating type. |
-| test.c:37:7:37:7 | u | Assignment of essentially Unsigned type value to an object of essentially Floating type. |
-| test.c:49:14:49:15 | e1 | Assignment of essentially Enum Type value to an object of essentially Boolean type. |
-| test.c:50:14:50:14 | s | Assignment of essentially Signed type value to an object of essentially Boolean type. |
-| test.c:51:14:51:14 | u | Assignment of essentially Unsigned type value to an object of essentially Boolean type. |
-| test.c:52:14:52:14 | f | Assignment of essentially Floating type value to an object of essentially Boolean type. |
-| test.c:54:17:54:17 | b | Assignment of essentially Boolean type value to an object of essentially Enum Type. |
-| test.c:56:17:56:17 | s | Assignment of essentially Signed type value to an object of essentially Enum Type. |
-| test.c:57:17:57:17 | u | Assignment of essentially Unsigned type value to an object of essentially Enum Type. |
-| test.c:58:17:58:17 | f | Assignment of essentially Floating type value to an object of essentially Enum Type. |
-| test.c:60:19:60:19 | b | Assignment of essentially Boolean type value to an object of essentially Signed type. |
-| test.c:61:19:61:20 | e1 | Assignment of essentially Enum Type value to an object of essentially Signed type. |
-| test.c:63:19:63:19 | u | Assignment of essentially Unsigned type value to an object of essentially Signed type. |
-| test.c:64:19:64:19 | f | Assignment of essentially Floating type value to an object of essentially Signed type. |
-| test.c:66:21:66:21 | b | Assignment of essentially Boolean type value to an object of essentially Unsigned type. |
-| test.c:67:21:67:22 | e1 | Assignment of essentially Enum Type value to an object of essentially Unsigned type. |
-| test.c:68:21:68:21 | s | Assignment of essentially Signed type value to an object of essentially Unsigned type. |
-| test.c:70:21:70:21 | f | Assignment of essentially Floating type value to an object of essentially Unsigned type. |
-| test.c:72:14:72:14 | b | Assignment of essentially Boolean type value to an object of essentially Floating type. |
-| test.c:73:14:73:15 | e1 | Assignment of essentially Enum Type value to an object of essentially Floating type. |
-| test.c:74:14:74:14 | s | Assignment of essentially Signed type value to an object of essentially Floating type. |
-| test.c:75:14:75:14 | u | Assignment of essentially Unsigned type value to an object of essentially Floating type. |
-| test.c:80:7:80:8 | e1 | Assignment of essentially Enum Type value to an object of essentially Boolean type. |
-| test.c:81:7:81:7 | s | Assignment of essentially Signed type value to an object of essentially Boolean type. |
-| test.c:82:7:82:7 | u | Assignment of essentially Unsigned type value to an object of essentially Boolean type. |
-| test.c:83:7:83:7 | f | Assignment of essentially Floating type value to an object of essentially Boolean type. |
-| test.c:86:7:86:7 | b | Assignment of essentially Boolean type value to an object of essentially Enum Type. |
-| test.c:88:7:88:7 | s | Assignment of essentially Signed type value to an object of essentially Enum Type. |
-| test.c:89:7:89:7 | u | Assignment of essentially Unsigned type value to an object of essentially Enum Type. |
-| test.c:90:7:90:7 | f | Assignment of essentially Floating type value to an object of essentially Enum Type. |
-| test.c:93:7:93:7 | b | Assignment of essentially Boolean type value to an object of essentially Signed type. |
-| test.c:94:7:94:8 | e1 | Assignment of essentially Enum Type value to an object of essentially Signed type. |
-| test.c:96:7:96:7 | u | Assignment of essentially Unsigned type value to an object of essentially Signed type. |
-| test.c:97:7:97:7 | f | Assignment of essentially Floating type value to an object of essentially Signed type. |
-| test.c:100:7:100:7 | b | Assignment of essentially Boolean type value to an object of essentially Unsigned type. |
-| test.c:101:7:101:8 | e1 | Assignment of essentially Enum Type value to an object of essentially Unsigned type. |
-| test.c:102:7:102:7 | s | Assignment of essentially Signed type value to an object of essentially Unsigned type. |
-| test.c:104:7:104:7 | f | Assignment of essentially Floating type value to an object of essentially Unsigned type. |
-| test.c:107:7:107:7 | b | Assignment of essentially Boolean type value to an object of essentially Floating type. |
-| test.c:108:7:108:8 | e1 | Assignment of essentially Enum Type value to an object of essentially Floating type. |
-| test.c:109:7:109:7 | s | Assignment of essentially Signed type value to an object of essentially Floating type. |
-| test.c:110:7:110:7 | u | Assignment of essentially Unsigned type value to an object of essentially Floating type. |
-| test.c:118:7:118:8 | - ... | Assignment of essentially Signed type value to an object of essentially Unsigned type. |
-| test.c:119:7:119:16 | 4294967296 | Assignment of essentially Signed type value to an object of essentially Unsigned type. |
-| test.c:131:8:131:8 | A | Assignment of essentially Enum Type value to an object of essentially Boolean type. |
-| test.c:132:8:132:10 | 100 | Assignment of essentially Signed type value to an object of essentially Boolean type. |
-| test.c:133:23:133:25 | 200 | Assignment of essentially Unsigned type value to an object of essentially Boolean type. |
-| test.c:138:8:138:11 | 1 | Assignment of essentially Boolean type value to an object of essentially Enum Type. |
-| test.c:140:8:140:10 | 100 | Assignment of essentially Signed type value to an object of essentially Enum Type. |
-| test.c:141:23:141:25 | 200 | Assignment of essentially Unsigned type value to an object of essentially Enum Type. |
-| test.c:146:8:146:11 | 1 | Assignment of essentially Boolean type value to an object of essentially Signed type. |
-| test.c:147:8:147:8 | A | Assignment of essentially Enum Type value to an object of essentially Signed type. |
-| test.c:149:23:149:25 | 200 | Assignment of essentially Unsigned type value to an object of essentially Signed type. |
-| test.c:154:8:154:11 | 1 | Assignment of essentially Boolean type value to an object of essentially Unsigned type. |
-| test.c:155:8:155:8 | A | Assignment of essentially Enum Type value to an object of essentially Unsigned type. |
-| test.c:174:8:174:8 | b | Assignment of essentially Boolean type value to an object of essentially Enum Type. |
-| test.c:175:8:175:8 | b | Assignment of essentially Boolean type value to an object of essentially Signed type. |
-| test.c:176:8:176:8 | b | Assignment of essentially Boolean type value to an object of essentially Unsigned type. |
-| test.c:177:8:177:8 | b | Assignment of essentially Boolean type value to an object of essentially Floating type. |
-| test.c:180:8:180:9 | e1 | Assignment of essentially Enum Type value to an object of essentially Boolean type. |
-| test.c:182:8:182:9 | e1 | Assignment of essentially Enum Type value to an object of essentially Signed type. |
-| test.c:183:8:183:9 | e1 | Assignment of essentially Enum Type value to an object of essentially Unsigned type. |
-| test.c:184:8:184:9 | e1 | Assignment of essentially Enum Type value to an object of essentially Floating type. |
-| test.c:187:8:187:8 | s | Assignment of essentially Signed type value to an object of essentially Boolean type. |
-| test.c:188:8:188:8 | s | Assignment of essentially Signed type value to an object of essentially Enum Type. |
-| test.c:190:8:190:8 | s | Assignment of essentially Signed type value to an object of essentially Unsigned type. |
-| test.c:191:8:191:8 | s | Assignment of essentially Signed type value to an object of essentially Floating type. |
-| test.c:194:8:194:8 | u | Assignment of essentially Unsigned type value to an object of essentially Boolean type. |
-| test.c:195:8:195:8 | u | Assignment of essentially Unsigned type value to an object of essentially Enum Type. |
-| test.c:196:8:196:8 | u | Assignment of essentially Unsigned type value to an object of essentially Signed type. |
-| test.c:198:8:198:8 | u | Assignment of essentially Unsigned type value to an object of essentially Floating type. |
-| test.c:201:8:201:8 | f | Assignment of essentially Floating type value to an object of essentially Boolean type. |
-| test.c:202:8:202:8 | f | Assignment of essentially Floating type value to an object of essentially Enum Type. |
-| test.c:203:8:203:8 | f | Assignment of essentially Floating type value to an object of essentially Signed type. |
-| test.c:204:8:204:8 | f | Assignment of essentially Floating type value to an object of essentially Unsigned type. |
-| test.c:220:12:220:13 | e1 | Assignment of essentially Enum Type value to an object of essentially Boolean type. |
-| test.c:222:12:222:12 | s | Assignment of essentially Signed type value to an object of essentially Boolean type. |
-| test.c:224:12:224:12 | u | Assignment of essentially Unsigned type value to an object of essentially Boolean type. |
-| test.c:226:12:226:12 | f | Assignment of essentially Floating type value to an object of essentially Boolean type. |
-| test.c:239:12:239:12 | b | Assignment of essentially Boolean type value to an object of essentially Enum Type. |
-| test.c:243:12:243:12 | s | Assignment of essentially Signed type value to an object of essentially Enum Type. |
-| test.c:245:12:245:12 | u | Assignment of essentially Unsigned type value to an object of essentially Enum Type. |
-| test.c:247:12:247:12 | f | Assignment of essentially Floating type value to an object of essentially Enum Type. |
-| test.c:260:12:260:12 | b | Assignment of essentially Boolean type value to an object of essentially Signed type. |
-| test.c:262:12:262:13 | e1 | Assignment of essentially Enum Type value to an object of essentially Signed type. |
-| test.c:266:12:266:12 | u | Assignment of essentially Unsigned type value to an object of essentially Signed type. |
-| test.c:268:12:268:12 | f | Assignment of essentially Floating type value to an object of essentially Signed type. |
-| test.c:281:12:281:12 | b | Assignment of essentially Boolean type value to an object of essentially Unsigned type. |
-| test.c:283:12:283:13 | e1 | Assignment of essentially Enum Type value to an object of essentially Unsigned type. |
-| test.c:285:12:285:12 | s | Assignment of essentially Signed type value to an object of essentially Unsigned type. |
-| test.c:289:12:289:12 | f | Assignment of essentially Floating type value to an object of essentially Unsigned type. |
-| test.c:302:12:302:12 | b | Assignment of essentially Boolean type value to an object of essentially Floating type. |
-| test.c:304:12:304:13 | e1 | Assignment of essentially Enum Type value to an object of essentially Floating type. |
-| test.c:306:12:306:12 | s | Assignment of essentially Signed type value to an object of essentially Floating type. |
-| test.c:308:12:308:12 | u | Assignment of essentially Unsigned type value to an object of essentially Floating type. |
-| test.c:332:10:332:11 | e1 | Assignment of essentially Enum Type value to an object of essentially Boolean type. |
-| test.c:333:10:333:10 | s | Assignment of essentially Signed type value to an object of essentially Boolean type. |
-| test.c:334:10:334:10 | u | Assignment of essentially Unsigned type value to an object of essentially Boolean type. |
-| test.c:335:10:335:10 | f | Assignment of essentially Floating type value to an object of essentially Boolean type. |
-| test.c:337:11:337:11 | b | Assignment of essentially Boolean type value to an object of essentially Enum Type. |
-| test.c:339:11:339:11 | s | Assignment of essentially Signed type value to an object of essentially Enum Type. |
-| test.c:340:11:340:11 | u | Assignment of essentially Unsigned type value to an object of essentially Enum Type. |
-| test.c:341:11:341:11 | f | Assignment of essentially Floating type value to an object of essentially Enum Type. |
-| test.c:343:10:343:10 | b | Assignment of essentially Boolean type value to an object of essentially Signed type. |
-| test.c:344:10:344:11 | e1 | Assignment of essentially Enum Type value to an object of essentially Signed type. |
-| test.c:346:10:346:10 | u | Assignment of essentially Unsigned type value to an object of essentially Signed type. |
-| test.c:347:10:347:10 | f | Assignment of essentially Floating type value to an object of essentially Signed type. |
-| test.c:349:10:349:10 | b | Assignment of essentially Boolean type value to an object of essentially Unsigned type. |
-| test.c:350:10:350:11 | e1 | Assignment of essentially Enum Type value to an object of essentially Unsigned type. |
-| test.c:351:10:351:10 | s | Assignment of essentially Signed type value to an object of essentially Unsigned type. |
-| test.c:353:10:353:10 | f | Assignment of essentially Floating type value to an object of essentially Unsigned type. |
-| test.c:355:10:355:10 | b | Assignment of essentially Boolean type value to an object of essentially Floating type. |
-| test.c:356:10:356:11 | e1 | Assignment of essentially Enum Type value to an object of essentially Floating type. |
-| test.c:357:10:357:10 | s | Assignment of essentially Signed type value to an object of essentially Floating type. |
-| test.c:358:10:358:10 | u | Assignment of essentially Unsigned type value to an object of essentially Floating type. |
-| test.c:369:12:369:20 | ... & ... | Assignment of essentially Unsigned type value to an object of essentially Signed type. |
-| test.c:370:12:370:20 | ... \| ... | Assignment of essentially Unsigned type value to an object of essentially Signed type. |
-| test.c:371:12:371:20 | ... ^ ... | Assignment of essentially Unsigned type value to an object of essentially Signed type. |
-| test.c:376:20:376:27 | ... & ... | Assignment of value of essentially Signed type of size 2 bytes to an object narrower essential type of size 1 bytes. |
-| test.c:381:23:381:30 | ... & ... | Assignment of value of essentially Unsigned type of size 2 bytes to an object narrower essential type of size 1 bytes. |
-| test.c:384:22:384:29 | ... & ... | Assignment of essentially Signed type value to an object of essentially Unsigned type. |
->>>>>>> 737305f7
+| test.c:490:12:490:20 | ... & ... | Assignment of essentially Unsigned type value to an object of essentially Signed type. |
+| test.c:491:12:491:20 | ... \| ... | Assignment of essentially Unsigned type value to an object of essentially Signed type. |
+| test.c:492:12:492:20 | ... ^ ... | Assignment of essentially Unsigned type value to an object of essentially Signed type. |
+| test.c:497:20:497:27 | ... & ... | Assignment of value of essentially Signed type of size 2 bytes to an object narrower essential type of size 1 bytes. |
+| test.c:502:23:502:30 | ... & ... | Assignment of value of essentially Unsigned type of size 2 bytes to an object narrower essential type of size 1 bytes. |
+| test.c:505:22:505:29 | ... & ... | Assignment of essentially Signed type value to an object of essentially Unsigned type. |