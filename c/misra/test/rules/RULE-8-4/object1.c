--- conflicted
+++ resolved
@@ -5,10 +5,6 @@
 
 int i2 = 0; // NON_COMPLIANT
 
-<<<<<<< HEAD
-extern int i3; // NON_COMPLIANT - not detected as `short i3` exists
-=======
 extern int i3;
->>>>>>> 3b172070
 
 extern int i4;