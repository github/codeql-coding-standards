/**
 * @id c/misra/operands-of-an-inappropriate-essential-type
 * @name RULE-10-1: Operands shall not be of an inappropriate essential type
 * @description Using an inappropriate essential type operand may lead to confusing or unexpected
 *              behavior when the operand is converted.
 * @kind problem
 * @precision very-high
 * @problem.severity warning
 * @tags external/misra/id/rule-10-1
 *       maintainability
 *       external/misra/c/2012/third-edition-first-revision
 *       external/misra/obligation/required
 */

import cpp
import codingstandards.c.misra
import codingstandards.c.misra.EssentialTypes

/**
 * Holds if the operator `operator` has an operand `child` that is of an inappropriate essential type
 * according to MISRA C 2012 Rule 10.1.
 */
predicate isInappropriateEssentialType(
  Expr operator, Expr child, EssentialTypeCategory etc, int rationaleId
) {
  etc = getEssentialTypeCategory(getEssentialType(child)) and
  (
    child = operator.(ArrayExpr).getArrayOffset() and
    (
      etc = EssentiallyBooleanType() and
      rationaleId = 3
      or
      etc = EssentiallyCharacterType() and
      rationaleId = 4
      or
      etc = EssentiallyFloatingType() and
      rationaleId = 1
    )
    or
    child = operator.(UnaryPlusExpr).getOperand() and
    (
      etc = EssentiallyBooleanType() and
      rationaleId = 3
      or
      etc = EssentiallyCharacterType() and
      rationaleId = 4
      or
      etc = EssentiallyEnumType() and
      rationaleId = 5
    )
    or
    child = operator.(UnaryMinusExpr).getOperand() and
    (
      etc = EssentiallyBooleanType() and
      rationaleId = 3
      or
      etc = EssentiallyCharacterType() and
      rationaleId = 4
      or
      etc = EssentiallyEnumType() and
      rationaleId = 5
      or
      etc = EssentiallyUnsignedType() and
      rationaleId = 8
    )
    or
    // The table only talks about + and -, but below it clarifies ++ and -- are also considered to
    // be equivalent.
    child =
      [
        operator.(AddExpr).getAnOperand(), operator.(SubExpr).getAnOperand(),
        operator.(IncrementOperation).getAnOperand(), operator.(DecrementOperation).getAnOperand(),
        operator.(AssignAddExpr).getAnOperand(), operator.(AssignSubExpr).getAnOperand()
      ] and
    (
      etc = EssentiallyBooleanType() and
      rationaleId = 3
      or
      etc = EssentiallyEnumType() and
      rationaleId = 5
    )
    or
    child =
      [
        operator.(DivExpr).getAnOperand(), operator.(MulExpr).getAnOperand(),
        operator.(AssignDivExpr).getAnOperand(), operator.(AssignMulExpr).getAnOperand()
      ] and
    (
      etc = EssentiallyBooleanType() and
      rationaleId = 3
      or
      etc = EssentiallyCharacterType() and
      rationaleId = 4
      or
      etc = EssentiallyEnumType() and
      rationaleId = 5
    )
    or
    child = [operator.(RemExpr).getAnOperand(), operator.(AssignRemExpr).getAnOperand()] and
    (
      etc = EssentiallyBooleanType() and
      rationaleId = 3
      or
      etc = EssentiallyCharacterType() and
      rationaleId = 4
      or
      etc = EssentiallyEnumType() and
      rationaleId = 5
      or
      etc = EssentiallyFloatingType() and
      rationaleId = 1
    )
    or
    child = operator.(RelationalOperation).getAnOperand() and
    etc = EssentiallyBooleanType() and
    rationaleId = 3
    or
    child = [operator.(NotExpr).getAnOperand(), operator.(BinaryLogicalOperation).getAnOperand()] and
    rationaleId = 2 and
    (
      etc = EssentiallyCharacterType()
      or
      etc = EssentiallyEnumType()
      or
      etc = EssentiallySignedType()
      or
      etc = EssentiallyUnsignedType()
      or
      etc = EssentiallyFloatingType()
    )
    or
    child =
      [
        operator.(LShiftExpr).getLeftOperand(), operator.(RShiftExpr).getLeftOperand(),
        operator.(AssignLShiftExpr).getLValue(), operator.(AssignRShiftExpr).getLValue()
      ] and
    (
      etc = EssentiallyBooleanType() and
      rationaleId = 3
      or
      etc = EssentiallyCharacterType() and
      rationaleId = 4
      or
      etc = EssentiallyEnumType() and
      rationaleId = 6 // 5 also applies, but 6 is sufficient explanation
      or
      etc = EssentiallySignedType() and
      rationaleId = 6
      or
      etc = EssentiallyFloatingType() and
      rationaleId = 1
    )
    or
    child =
      [
        operator.(LShiftExpr).getRightOperand(), operator.(RShiftExpr).getRightOperand(),
        operator.(AssignLShiftExpr).getRValue(), operator.(AssignRShiftExpr).getRValue()
      ] and
    // Integer constant non negative essentially signed types are allowed by exception
    not (child.getValue().toInt() >= 0 and etc = EssentiallySignedType()) and
    (
      etc = EssentiallyBooleanType() and
      rationaleId = 3
      or
      etc = EssentiallyCharacterType() and
      rationaleId = 4
      or
      etc = EssentiallyEnumType() and
      rationaleId = 7
      or
      etc = EssentiallySignedType() and
      rationaleId = 7
      or
      etc = EssentiallyFloatingType() and
      rationaleId = 1
    )
    or
    child =
      [
        operator.(BinaryBitwiseOperation).getAnOperand(),
<<<<<<< HEAD
        operator.(AssignBitwiseOperation).getAnOperand()
=======
        operator.(AssignBitwiseOperation).getAnOperand(), operator.(ComplementExpr).getAnOperand()
>>>>>>> dcab0869
      ] and
    not operator instanceof LShiftExpr and
    not operator instanceof RShiftExpr and
    not operator instanceof AssignLShiftExpr and
    not operator instanceof AssignRShiftExpr and
    (
      etc = EssentiallyBooleanType() and
      rationaleId = 3
      or
      etc = EssentiallyCharacterType() and
      rationaleId = 4
      or
      etc = EssentiallyEnumType() and
      rationaleId = 6
      or
      etc = EssentiallySignedType() and
      rationaleId = 6
      or
      etc = EssentiallyFloatingType() and
      rationaleId = 1
    )
    or
    child = operator.(ConditionalExpr).getCondition() and
    (
      etc = EssentiallyCharacterType() and
      rationaleId = 2
      or
      etc = EssentiallyEnumType() and
      rationaleId = 2
      or
      etc = EssentiallySignedType() and
      rationaleId = 2
      or
      etc = EssentiallyUnsignedType() and
      rationaleId = 2
      or
      etc = EssentiallyFloatingType() and
      rationaleId = 2
    )
  )
}

string getRationaleMessage(int rationaleId, EssentialTypeCategory etc) {
  rationaleId = 1 and
  result = "Constraint violation from using an operand of essentially Floating type."
  or
  rationaleId = 2 and result = "Operand of " + etc + " type interpreted as a Boolean value."
  or
  rationaleId = 3 and result = "Operand of essentially Boolean type interpreted as a numeric value."
  or
  rationaleId = 4 and
  result = "Operand of essentially Charater type interpreted as a numeric value."
  or
  rationaleId = 5 and
  result =
    "Operand of essentially Enum type used in arithmetic operation, but has an implementation defined integer type."
  or
  rationaleId = 6 and
  result = "Bitwise operator applied to operand of " + etc + " and not essentially unsigned."
  or
  rationaleId = 7 and
  result = "Right hand operand of shift operator is " + etc + " and not not essentially unsigned."
  or
  rationaleId = 8 and
  result =
    "Operand of essentially Unsigned type will be converted to a signed type with the signedness dependent on the implemented size of int."
}

from Expr operator, Expr child, int rationaleId, EssentialTypeCategory etc
where
  not isExcluded(operator, EssentialTypesPackage::operandsOfAnInappropriateEssentialTypeQuery()) and
  isInappropriateEssentialType(operator, child, etc, rationaleId)
select child, getRationaleMessage(rationaleId, etc)<|MERGE_RESOLUTION|>--- conflicted
+++ resolved
@@ -178,11 +178,7 @@
     child =
       [
         operator.(BinaryBitwiseOperation).getAnOperand(),
-<<<<<<< HEAD
-        operator.(AssignBitwiseOperation).getAnOperand()
-=======
         operator.(AssignBitwiseOperation).getAnOperand(), operator.(ComplementExpr).getAnOperand()
->>>>>>> dcab0869
       ] and
     not operator instanceof LShiftExpr and
     not operator instanceof RShiftExpr and
