/**
 * @id c/misra/conversion-between-pointer-to-object-and-integer-type
 * @name RULE-11-4: A conversion should not be performed between a pointer to object and an integer type
 * @description Converting between a pointer to an object and an integer type may result in
 *              undefined behaviour.
 * @kind problem
 * @precision very-high
 * @problem.severity error
 * @tags external/misra/id/rule-11-4
 *       correctness
 *       external/misra/obligation/advisory
 */

import cpp
import codingstandards.c.misra
<<<<<<< HEAD
import codingstandards.cpp.Macro
import codingstandards.c.Pointers
=======
import codingstandards.cpp.Pointers
>>>>>>> 4345ca03

MacroInvocation getAMacroInvocation(CStyleCast cast) { result.getAnExpandedElement() = cast }

Macro getPrimaryMacro(CStyleCast cast) {
  exists(MacroInvocation mi |
    mi = getAMacroInvocation(cast) and
    not exists(MacroInvocation otherMi |
      otherMi = getAMacroInvocation(cast) and otherMi.getParentInvocation() = mi
    ) and
    result = mi.getMacro()
  )
}

Macro getNonFunctionPrimaryMacro(CStyleCast cast) {
  result = getPrimaryMacro(cast) and
  not result instanceof FunctionLikeMacro
}

from
  Locatable primaryLocation, CStyleCast cast, Type typeFrom, Type typeTo, string message,
  string extraMessage, Locatable optionalPlaceholderLocation, string optionalPlaceholderMessage
where
  not isExcluded(cast, Pointers1Package::conversionBetweenPointerToObjectAndIntegerTypeQuery()) and
  typeFrom = cast.getExpr().getUnderlyingType() and
  typeTo = cast.getUnderlyingType() and
<<<<<<< HEAD
  (
    typeFrom instanceof PointerToObjectType and
    typeTo instanceof IntegralType and
    message =
      "Cast from pointer to object type '" + typeFrom + "' to integer type '" + typeTo + "'" +
        extraMessage + "."
    or
    typeFrom instanceof IntegralType and
    typeTo instanceof PointerToObjectType and
    message =
      "Cast from integer type '" + typeFrom + "' to pointer to object type '" + typeTo + "'" +
        extraMessage + "."
  ) and
  not isNullPointerConstant(cast.getExpr()) and
  // If this alert is arising through a non-function-like macro expansion, flag the macro instead, to
  // help make the alerts more manageable. We only do this for non-function-like macros because they
  // cannot be context specific.
  if exists(getNonFunctionPrimaryMacro(cast))
  then
    primaryLocation = getNonFunctionPrimaryMacro(cast) and
    extraMessage = "" and
    optionalPlaceholderLocation = primaryLocation and
    optionalPlaceholderMessage = ""
  else (
    primaryLocation = cast and
    // If the cast is in a macro expansion which is context specific, we still report the original
    // location, but also add a link to the most specific macro that contains the cast, to aid
    // validation.
    if exists(getPrimaryMacro(cast))
    then
      extraMessage = " from expansion of macro $@" and
      exists(Macro m |
        m = getPrimaryMacro(cast) and
        optionalPlaceholderLocation = m and
        optionalPlaceholderMessage = m.getName()
      )
    else (
      extraMessage = "" and
      optionalPlaceholderLocation = cast and
      optionalPlaceholderMessage = ""
    )
  )
select primaryLocation, message, optionalPlaceholderLocation, optionalPlaceholderMessage
=======
  [typeFrom, typeTo] instanceof IntegralType and
  [typeFrom, typeTo] instanceof PointerToObjectType and
  not isNullPointerConstant(cast.getExpr())
select cast, "Cast performed between a pointer to object type and a pointer to an integer type."
>>>>>>> 4345ca03
<|MERGE_RESOLUTION|>--- conflicted
+++ resolved
@@ -13,12 +13,8 @@
 
 import cpp
 import codingstandards.c.misra
-<<<<<<< HEAD
 import codingstandards.cpp.Macro
-import codingstandards.c.Pointers
-=======
 import codingstandards.cpp.Pointers
->>>>>>> 4345ca03
 
 MacroInvocation getAMacroInvocation(CStyleCast cast) { result.getAnExpandedElement() = cast }
 
@@ -44,7 +40,6 @@
   not isExcluded(cast, Pointers1Package::conversionBetweenPointerToObjectAndIntegerTypeQuery()) and
   typeFrom = cast.getExpr().getUnderlyingType() and
   typeTo = cast.getUnderlyingType() and
-<<<<<<< HEAD
   (
     typeFrom instanceof PointerToObjectType and
     typeTo instanceof IntegralType and
@@ -87,10 +82,4 @@
       optionalPlaceholderMessage = ""
     )
   )
-select primaryLocation, message, optionalPlaceholderLocation, optionalPlaceholderMessage
-=======
-  [typeFrom, typeTo] instanceof IntegralType and
-  [typeFrom, typeTo] instanceof PointerToObjectType and
-  not isNullPointerConstant(cast.getExpr())
-select cast, "Cast performed between a pointer to object type and a pointer to an integer type."
->>>>>>> 4345ca03
+select primaryLocation, message, optionalPlaceholderLocation, optionalPlaceholderMessage