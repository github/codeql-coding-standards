name: codeql/misra-c-coding-standards
<<<<<<< HEAD
version: 2.12.0-dev
suites: codeql-suites
dependencies:
  codeql/common-c-coding-standards: '*'
  codeql/cpp-all: 0.4.0
=======
version: 2.14.0-dev
description: MISRA C 2012
suites: codeql-suites
license: MIT
dependencies:
  codeql/common-c-coding-standards: '*'
  codeql/cpp-all: 0.2.3
>>>>>>> 1e03c518
<|MERGE_RESOLUTION|>--- conflicted
+++ resolved
@@ -1,16 +1,8 @@
 name: codeql/misra-c-coding-standards
-<<<<<<< HEAD
-version: 2.12.0-dev
-suites: codeql-suites
-dependencies:
-  codeql/common-c-coding-standards: '*'
-  codeql/cpp-all: 0.4.0
-=======
 version: 2.14.0-dev
 description: MISRA C 2012
 suites: codeql-suites
 license: MIT
 dependencies:
   codeql/common-c-coding-standards: '*'
-  codeql/cpp-all: 0.2.3
->>>>>>> 1e03c518
+  codeql/cpp-all: 0.4.0