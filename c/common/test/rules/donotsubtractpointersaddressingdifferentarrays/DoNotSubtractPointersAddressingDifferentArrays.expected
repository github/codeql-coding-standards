problems
| test.c:12:10:12:11 | p1 | test.c:4:14:4:15 | l1 | test.c:12:10:12:11 | p1 | Subtraction between left operand pointing to array $@ and other operand pointing to array $@. | test.c:2:7:2:8 | l1 | l1 | test.c:3:7:3:8 | l2 | l2 |
| test.c:12:15:12:16 | p2 | test.c:5:14:5:15 | l2 | test.c:12:15:12:16 | p2 | Subtraction between right operand pointing to array $@ and other operand pointing to array $@. | test.c:3:7:3:8 | l2 | l2 | test.c:2:7:2:8 | l1 | l1 |
| test.c:13:10:13:11 | p4 | test.c:5:14:5:15 | l2 | test.c:13:10:13:11 | p4 | Subtraction between left operand pointing to array $@ and other operand pointing to array $@. | test.c:3:7:3:8 | l2 | l2 | test.c:2:7:2:8 | l1 | l1 |
| test.c:13:15:13:16 | l1 | test.c:13:15:13:16 | l1 | test.c:13:15:13:16 | l1 | Subtraction between right operand pointing to array $@ and other operand pointing to array $@. | test.c:2:7:2:8 | l1 | l1 | test.c:3:7:3:8 | l2 | l2 |
edges
<<<<<<< HEAD
| test.c:4:14:4:15 | l1 | test.c:4:14:4:18 | access to array | provenance |  |
| test.c:4:14:4:18 | access to array | test.c:10:10:10:11 | p1 | provenance |  |
| test.c:4:14:4:18 | access to array | test.c:12:10:12:11 | p1 | provenance |  |
| test.c:5:14:5:15 | l2 | test.c:5:14:5:19 | access to array | provenance |  |
=======
| test.c:4:14:4:15 | l1 | test.c:4:14:4:18 | access to array | provenance | Config |
| test.c:4:14:4:18 | access to array | test.c:10:10:10:11 | p1 | provenance |  |
| test.c:4:14:4:18 | access to array | test.c:12:10:12:11 | p1 | provenance |  |
| test.c:5:14:5:15 | l2 | test.c:5:14:5:19 | access to array | provenance | Config |
>>>>>>> 94d71146
| test.c:5:14:5:19 | access to array | test.c:11:10:11:11 | p2 | provenance |  |
| test.c:5:14:5:19 | access to array | test.c:12:15:12:16 | p2 | provenance |  |
| test.c:5:14:5:19 | access to array | test.c:13:10:13:11 | p4 | provenance |  |
| test.c:5:14:5:19 | access to array | test.c:14:10:14:11 | p4 | provenance |  |
nodes
| test.c:4:14:4:15 | l1 | semmle.label | l1 |
| test.c:4:14:4:18 | access to array | semmle.label | access to array |
| test.c:5:14:5:15 | l2 | semmle.label | l2 |
| test.c:5:14:5:19 | access to array | semmle.label | access to array |
| test.c:10:10:10:11 | p1 | semmle.label | p1 |
| test.c:10:15:10:16 | l1 | semmle.label | l1 |
| test.c:11:10:11:11 | p2 | semmle.label | p2 |
| test.c:11:15:11:16 | l2 | semmle.label | l2 |
| test.c:12:10:12:11 | p1 | semmle.label | p1 |
| test.c:12:15:12:16 | p2 | semmle.label | p2 |
| test.c:13:10:13:11 | p4 | semmle.label | p4 |
| test.c:13:15:13:16 | l1 | semmle.label | l1 |
| test.c:14:10:14:11 | p4 | semmle.label | p4 |
| test.c:14:15:14:16 | l2 | semmle.label | l2 |
subpaths<|MERGE_RESOLUTION|>--- conflicted
+++ resolved
@@ -4,17 +4,10 @@
 | test.c:13:10:13:11 | p4 | test.c:5:14:5:15 | l2 | test.c:13:10:13:11 | p4 | Subtraction between left operand pointing to array $@ and other operand pointing to array $@. | test.c:3:7:3:8 | l2 | l2 | test.c:2:7:2:8 | l1 | l1 |
 | test.c:13:15:13:16 | l1 | test.c:13:15:13:16 | l1 | test.c:13:15:13:16 | l1 | Subtraction between right operand pointing to array $@ and other operand pointing to array $@. | test.c:2:7:2:8 | l1 | l1 | test.c:3:7:3:8 | l2 | l2 |
 edges
-<<<<<<< HEAD
-| test.c:4:14:4:15 | l1 | test.c:4:14:4:18 | access to array | provenance |  |
-| test.c:4:14:4:18 | access to array | test.c:10:10:10:11 | p1 | provenance |  |
-| test.c:4:14:4:18 | access to array | test.c:12:10:12:11 | p1 | provenance |  |
-| test.c:5:14:5:15 | l2 | test.c:5:14:5:19 | access to array | provenance |  |
-=======
 | test.c:4:14:4:15 | l1 | test.c:4:14:4:18 | access to array | provenance | Config |
 | test.c:4:14:4:18 | access to array | test.c:10:10:10:11 | p1 | provenance |  |
 | test.c:4:14:4:18 | access to array | test.c:12:10:12:11 | p1 | provenance |  |
 | test.c:5:14:5:15 | l2 | test.c:5:14:5:19 | access to array | provenance | Config |
->>>>>>> 94d71146
 | test.c:5:14:5:19 | access to array | test.c:11:10:11:11 | p2 | provenance |  |
 | test.c:5:14:5:19 | access to array | test.c:12:15:12:16 | p2 | provenance |  |
 | test.c:5:14:5:19 | access to array | test.c:13:10:13:11 | p4 | provenance |  |
