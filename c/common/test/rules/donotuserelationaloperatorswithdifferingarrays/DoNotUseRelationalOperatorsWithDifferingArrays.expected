--- conflicted
+++ resolved
@@ -11,28 +11,17 @@
 | test.c:25:7:25:14 | ... >= ... | test.c:25:13:25:14 | l3 | test.c:25:13:25:14 | l3 | Compare operation >= comparing right operand pointing to array $@ and other operand pointing to array $@. | test.c:4:7:4:8 | l3 | l3 | test.c:2:7:2:8 | l1 | l1 |
 edges
 | test.c:6:13:6:14 | l1 | test.c:13:12:13:13 | p0 | provenance |  |
-<<<<<<< HEAD
-| test.c:7:14:7:15 | l1 | test.c:7:14:7:18 | access to array | provenance |  |
-=======
 | test.c:7:14:7:15 | l1 | test.c:7:14:7:18 | access to array | provenance | Config |
->>>>>>> 94d71146
 | test.c:7:14:7:18 | access to array | test.c:11:7:11:8 | p1 | provenance |  |
 | test.c:7:14:7:18 | access to array | test.c:13:7:13:8 | p1 | provenance |  |
 | test.c:7:14:7:18 | access to array | test.c:15:13:15:14 | p1 | provenance |  |
 | test.c:7:14:7:18 | access to array | test.c:17:7:17:8 | p1 | provenance |  |
 | test.c:7:14:7:18 | access to array | test.c:23:13:23:14 | p1 | provenance |  |
 | test.c:7:14:7:18 | access to array | test.c:25:7:25:8 | p1 | provenance |  |
-<<<<<<< HEAD
-| test.c:8:14:8:15 | l1 | test.c:8:14:8:18 | access to array | provenance |  |
-| test.c:8:14:8:18 | access to array | test.c:11:12:11:13 | p2 | provenance |  |
-| test.c:8:14:8:18 | access to array | test.c:21:7:21:8 | p2 | provenance |  |
-| test.c:9:14:9:15 | l2 | test.c:9:14:9:18 | access to array | provenance |  |
-=======
 | test.c:8:14:8:15 | l1 | test.c:8:14:8:18 | access to array | provenance | Config |
 | test.c:8:14:8:18 | access to array | test.c:11:12:11:13 | p2 | provenance |  |
 | test.c:8:14:8:18 | access to array | test.c:21:7:21:8 | p2 | provenance |  |
 | test.c:9:14:9:15 | l2 | test.c:9:14:9:18 | access to array | provenance | Config |
->>>>>>> 94d71146
 | test.c:9:14:9:18 | access to array | test.c:21:12:21:13 | p3 | provenance |  |
 nodes
 | test.c:6:13:6:14 | l1 | semmle.label | l1 |
