<<<<<<< HEAD
WARNING: module 'DataFlow' has been deprecated and may be removed in future (ThreadObjectStorageDurationsNotInitialized.ql:27,38-46)
WARNING: module 'DataFlow' has been deprecated and may be removed in future (ThreadObjectStorageDurationsNotInitialized.ql:30,5-13)
WARNING: module 'DataFlow' has been deprecated and may be removed in future (ThreadObjectStorageDurationsNotInitialized.ql:30,30-38)
WARNING: module 'DataFlow' has been deprecated and may be removed in future (ThreadObjectStorageDurationsNotInitialized.ql:31,5-13)
WARNING: module 'DataFlow' has been deprecated and may be removed in future (ThreadObjectStorageDurationsNotInitialized.ql:31,30-38)
=======
WARNING: module 'DataFlow' has been deprecated and may be removed in future (ThreadObjectStorageDurationsNotInitialized.ql:32,38-46)
WARNING: module 'DataFlow' has been deprecated and may be removed in future (ThreadObjectStorageDurationsNotInitialized.ql:35,5-13)
WARNING: module 'DataFlow' has been deprecated and may be removed in future (ThreadObjectStorageDurationsNotInitialized.ql:35,30-38)
WARNING: module 'DataFlow' has been deprecated and may be removed in future (ThreadObjectStorageDurationsNotInitialized.ql:36,5-13)
WARNING: module 'DataFlow' has been deprecated and may be removed in future (ThreadObjectStorageDurationsNotInitialized.ql:36,30-38)
>>>>>>> 0eb6febe
| test.c:14:7:14:13 | call to tss_get | Call to a thread specific storage function from within a threaded context on an object that may not be owned by this thread. |<|MERGE_RESOLUTION|>--- conflicted
+++ resolved
@@ -1,14 +1,6 @@
-<<<<<<< HEAD
-WARNING: module 'DataFlow' has been deprecated and may be removed in future (ThreadObjectStorageDurationsNotInitialized.ql:27,38-46)
-WARNING: module 'DataFlow' has been deprecated and may be removed in future (ThreadObjectStorageDurationsNotInitialized.ql:30,5-13)
-WARNING: module 'DataFlow' has been deprecated and may be removed in future (ThreadObjectStorageDurationsNotInitialized.ql:30,30-38)
-WARNING: module 'DataFlow' has been deprecated and may be removed in future (ThreadObjectStorageDurationsNotInitialized.ql:31,5-13)
-WARNING: module 'DataFlow' has been deprecated and may be removed in future (ThreadObjectStorageDurationsNotInitialized.ql:31,30-38)
-=======
 WARNING: module 'DataFlow' has been deprecated and may be removed in future (ThreadObjectStorageDurationsNotInitialized.ql:32,38-46)
 WARNING: module 'DataFlow' has been deprecated and may be removed in future (ThreadObjectStorageDurationsNotInitialized.ql:35,5-13)
 WARNING: module 'DataFlow' has been deprecated and may be removed in future (ThreadObjectStorageDurationsNotInitialized.ql:35,30-38)
 WARNING: module 'DataFlow' has been deprecated and may be removed in future (ThreadObjectStorageDurationsNotInitialized.ql:36,5-13)
 WARNING: module 'DataFlow' has been deprecated and may be removed in future (ThreadObjectStorageDurationsNotInitialized.ql:36,30-38)
->>>>>>> 0eb6febe
 | test.c:14:7:14:13 | call to tss_get | Call to a thread specific storage function from within a threaded context on an object that may not be owned by this thread. |