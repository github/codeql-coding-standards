<<<<<<< HEAD
WARNING: module 'DataFlow' has been deprecated and may be removed in future (CleanUpThreadSpecificStorage.ql:21,46-54)
WARNING: module 'DataFlow' has been deprecated and may be removed in future (CleanUpThreadSpecificStorage.ql:22,22-30)
WARNING: module 'DataFlow' has been deprecated and may be removed in future (CleanUpThreadSpecificStorage.ql:31,20-28)
WARNING: module 'DataFlow' has been deprecated and may be removed in future (CleanUpThreadSpecificStorage.ql:41,35-43)
WARNING: module 'DataFlow' has been deprecated and may be removed in future (CleanUpThreadSpecificStorage.ql:49,36-44)
WARNING: module 'DataFlow' has been deprecated and may be removed in future (CleanUpThreadSpecificStorage.ql:51,36-44)
=======
WARNING: module 'DataFlow' has been deprecated and may be removed in future (CleanUpThreadSpecificStorage.ql:20,46-54)
WARNING: module 'DataFlow' has been deprecated and may be removed in future (CleanUpThreadSpecificStorage.ql:21,22-30)
WARNING: module 'DataFlow' has been deprecated and may be removed in future (CleanUpThreadSpecificStorage.ql:30,20-28)
WARNING: module 'DataFlow' has been deprecated and may be removed in future (CleanUpThreadSpecificStorage.ql:40,35-43)
WARNING: module 'DataFlow' has been deprecated and may be removed in future (CleanUpThreadSpecificStorage.ql:48,36-44)
WARNING: module 'DataFlow' has been deprecated and may be removed in future (CleanUpThreadSpecificStorage.ql:50,36-44)
>>>>>>> 2778d662
| test.c:27:3:27:12 | call to tss_create | Resources used by thread specific storage may not be cleaned up. |
| test.c:49:3:49:12 | call to tss_create | Resources used by thread specific storage may not be cleaned up. |
| test.c:71:3:71:12 | call to tss_create | Resources used by thread specific storage may not be cleaned up. |
| test.c:87:3:87:12 | call to tss_create | Resources used by thread specific storage may not be cleaned up. |
| test.c:95:3:95:12 | call to tss_create | Resources used by thread specific storage may not be cleaned up. |
| test.c:135:3:135:12 | call to tss_create | Resources used by thread specific storage may not be cleaned up. |
| test.c:139:3:139:12 | call to tss_create | Resources used by thread specific storage may not be cleaned up. |
| test.c:143:3:143:12 | call to tss_create | Resources used by thread specific storage may not be cleaned up. |
| test.c:147:3:147:12 | call to tss_create | Resources used by thread specific storage may not be cleaned up. |
| test.c:151:3:151:12 | call to tss_create | Resources used by thread specific storage may not be cleaned up. |
| test.c:155:3:155:12 | call to tss_create | Resources used by thread specific storage may not be cleaned up. |<|MERGE_RESOLUTION|>--- conflicted
+++ resolved
@@ -1,18 +1,9 @@
-<<<<<<< HEAD
-WARNING: module 'DataFlow' has been deprecated and may be removed in future (CleanUpThreadSpecificStorage.ql:21,46-54)
-WARNING: module 'DataFlow' has been deprecated and may be removed in future (CleanUpThreadSpecificStorage.ql:22,22-30)
-WARNING: module 'DataFlow' has been deprecated and may be removed in future (CleanUpThreadSpecificStorage.ql:31,20-28)
-WARNING: module 'DataFlow' has been deprecated and may be removed in future (CleanUpThreadSpecificStorage.ql:41,35-43)
-WARNING: module 'DataFlow' has been deprecated and may be removed in future (CleanUpThreadSpecificStorage.ql:49,36-44)
-WARNING: module 'DataFlow' has been deprecated and may be removed in future (CleanUpThreadSpecificStorage.ql:51,36-44)
-=======
 WARNING: module 'DataFlow' has been deprecated and may be removed in future (CleanUpThreadSpecificStorage.ql:20,46-54)
 WARNING: module 'DataFlow' has been deprecated and may be removed in future (CleanUpThreadSpecificStorage.ql:21,22-30)
 WARNING: module 'DataFlow' has been deprecated and may be removed in future (CleanUpThreadSpecificStorage.ql:30,20-28)
 WARNING: module 'DataFlow' has been deprecated and may be removed in future (CleanUpThreadSpecificStorage.ql:40,35-43)
 WARNING: module 'DataFlow' has been deprecated and may be removed in future (CleanUpThreadSpecificStorage.ql:48,36-44)
 WARNING: module 'DataFlow' has been deprecated and may be removed in future (CleanUpThreadSpecificStorage.ql:50,36-44)
->>>>>>> 2778d662
 | test.c:27:3:27:12 | call to tss_create | Resources used by thread specific storage may not be cleaned up. |
 | test.c:49:3:49:12 | call to tss_create | Resources used by thread specific storage may not be cleaned up. |
 | test.c:71:3:71:12 | call to tss_create | Resources used by thread specific storage may not be cleaned up. |
