WARNING: module 'DataFlow' has been deprecated and may be removed in future (DoNotAccessVariableViaPointerOfIncompatibleType.ql:61,38-46)
WARNING: module 'DataFlow' has been deprecated and may be removed in future (DoNotAccessVariableViaPointerOfIncompatibleType.ql:64,22-30)
WARNING: module 'DataFlow' has been deprecated and may be removed in future (DoNotAccessVariableViaPointerOfIncompatibleType.ql:69,20-28)
WARNING: module 'DataFlow' has been deprecated and may be removed in future (DoNotAccessVariableViaPointerOfIncompatibleType.ql:102,23-31)
WARNING: module 'DataFlow' has been deprecated and may be removed in future (DoNotAccessVariableViaPointerOfIncompatibleType.ql:111,5-13)
WARNING: module 'DataFlow' has been deprecated and may be removed in future (DoNotAccessVariableViaPointerOfIncompatibleType.ql:111,45-53)
WARNING: module 'DataFlow' has been deprecated and may be removed in future (DoNotAccessVariableViaPointerOfIncompatibleType.ql:133,27-35)
edges
| test.c:49:8:49:9 | s3 | test.c:50:8:50:9 | s1 | provenance |  |
| test.c:60:16:60:18 | E1A | test.c:61:16:61:17 | e1 | provenance |  |
| test.c:60:16:60:18 | E1A | test.c:65:10:65:12 | & ... | provenance |  |
| test.c:68:22:68:22 | v | test.c:68:41:68:41 | v | provenance |  |
| test.c:72:13:72:15 | & ... | test.c:68:22:68:22 | v | provenance |  |
| test.c:74:13:74:15 | & ... | test.c:68:22:68:22 | v | provenance |  |
| test.c:97:32:97:37 | call to malloc | test.c:98:40:98:41 | s2 | provenance |  |
| test.c:97:32:97:37 | call to malloc | test.c:98:40:98:41 | s2 | provenance |  |
| test.c:98:32:98:38 | call to realloc | test.c:99:3:99:4 | s3 | provenance |  |
| test.c:98:32:98:38 | call to realloc | test.c:100:10:100:11 | s3 | provenance |  |
<<<<<<< HEAD
| test.c:98:40:98:41 | s2 | test.c:98:32:98:38 | call to realloc | provenance |  |
=======
| test.c:98:40:98:41 | s2 | test.c:98:32:98:38 | call to realloc | provenance | Config |
>>>>>>> 94d71146
nodes
| test.c:6:19:6:20 | & ... | semmle.label | & ... |
| test.c:11:10:11:11 | & ... | semmle.label | & ... |
| test.c:13:17:13:19 | & ... | semmle.label | & ... |
| test.c:15:17:15:19 | & ... | semmle.label | & ... |
| test.c:19:18:19:20 | & ... | semmle.label | & ... |
| test.c:20:20:20:22 | & ... | semmle.label | & ... |
| test.c:22:11:22:13 | & ... | semmle.label | & ... |
| test.c:27:17:27:19 | & ... | semmle.label | & ... |
| test.c:28:10:28:12 | & ... | semmle.label | & ... |
| test.c:29:13:29:15 | & ... | semmle.label | & ... |
| test.c:30:19:30:21 | & ... | semmle.label | & ... |
| test.c:31:16:31:18 | & ... | semmle.label | & ... |
| test.c:47:8:47:9 | s2 | semmle.label | s2 |
| test.c:49:8:49:9 | s3 | semmle.label | s3 |
| test.c:49:8:49:9 | s3 | semmle.label | s3 |
| test.c:50:8:50:9 | s1 | semmle.label | s1 |
| test.c:60:16:60:18 | E1A | semmle.label | E1A |
| test.c:60:16:60:18 | E1A | semmle.label | E1A |
| test.c:61:16:61:17 | e1 | semmle.label | e1 |
| test.c:65:10:65:12 | & ... | semmle.label | & ... |
| test.c:68:22:68:22 | v | semmle.label | v |
| test.c:68:41:68:41 | v | semmle.label | v |
| test.c:72:13:72:15 | & ... | semmle.label | & ... |
| test.c:72:13:72:15 | & ... | semmle.label | & ... |
| test.c:74:13:74:15 | & ... | semmle.label | & ... |
| test.c:74:13:74:15 | & ... | semmle.label | & ... |
| test.c:97:32:97:37 | call to malloc | semmle.label | call to malloc |
| test.c:97:32:97:37 | call to malloc | semmle.label | call to malloc |
| test.c:98:32:98:38 | call to realloc | semmle.label | call to realloc |
| test.c:98:32:98:38 | call to realloc | semmle.label | call to realloc |
| test.c:98:32:98:38 | call to realloc | semmle.label | call to realloc |
| test.c:98:40:98:41 | s2 | semmle.label | s2 |
| test.c:98:40:98:41 | s2 | semmle.label | s2 |
| test.c:99:3:99:4 | s3 | semmle.label | s3 |
| test.c:100:10:100:11 | s3 | semmle.label | s3 |
subpaths
#select
| test.c:6:19:6:20 | & ... | test.c:6:19:6:20 | & ... | test.c:6:19:6:20 | & ... | Cast from float to int results in an incompatible pointer base type. |
| test.c:11:10:11:11 | & ... | test.c:11:10:11:11 | & ... | test.c:11:10:11:11 | & ... | Cast from short[2] to int results in an incompatible pointer base type. |
| test.c:13:17:13:19 | & ... | test.c:13:17:13:19 | & ... | test.c:13:17:13:19 | & ... | Cast from short[2] to short[4] results in an incompatible pointer base type. |
| test.c:19:18:19:20 | & ... | test.c:19:18:19:20 | & ... | test.c:19:18:19:20 | & ... | Cast from char to signed char results in an incompatible pointer base type. |
| test.c:30:19:30:21 | & ... | test.c:30:19:30:21 | & ... | test.c:30:19:30:21 | & ... | Cast from int to unsigned int results in an incompatible pointer base type. |
| test.c:47:8:47:9 | s2 | test.c:47:8:47:9 | s2 | test.c:47:8:47:9 | s2 | Cast from (unnamed class/struct/union) to (unnamed class/struct/union) results in an incompatible pointer base type. |
| test.c:49:8:49:9 | s3 | test.c:49:8:49:9 | s3 | test.c:49:8:49:9 | s3 | Cast from S1 to (unnamed class/struct/union) results in an incompatible pointer base type. |
| test.c:50:8:50:9 | s1 | test.c:50:8:50:9 | s1 | test.c:50:8:50:9 | s1 | Cast from (unnamed class/struct/union) to S1 results in an incompatible pointer base type. |
| test.c:68:41:68:41 | v | test.c:72:13:72:15 | & ... | test.c:68:41:68:41 | v | Cast from float to int results in an incompatible pointer base type. |
| test.c:99:3:99:4 | s3 | test.c:98:40:98:41 | s2 | test.c:99:3:99:4 | s3 | Cast from S2 to S3 results in an incompatible pointer base type. |<|MERGE_RESOLUTION|>--- conflicted
+++ resolved
@@ -16,11 +16,7 @@
 | test.c:97:32:97:37 | call to malloc | test.c:98:40:98:41 | s2 | provenance |  |
 | test.c:98:32:98:38 | call to realloc | test.c:99:3:99:4 | s3 | provenance |  |
 | test.c:98:32:98:38 | call to realloc | test.c:100:10:100:11 | s3 | provenance |  |
-<<<<<<< HEAD
-| test.c:98:40:98:41 | s2 | test.c:98:32:98:38 | call to realloc | provenance |  |
-=======
 | test.c:98:40:98:41 | s2 | test.c:98:32:98:38 | call to realloc | provenance | Config |
->>>>>>> 94d71146
 nodes
 | test.c:6:19:6:20 | & ... | semmle.label | & ... |
 | test.c:11:10:11:11 | & ... | semmle.label | & ... |
