--- conflicted
+++ resolved
@@ -1,12 +1,8 @@
 /**
  * @id c/cert/close-files-when-they-are-no-longer-needed
  * @name FIO42-C: Close files when they are no longer needed
-<<<<<<< HEAD
- * @description Close files when they are no longer needed.
-=======
  * @description Open files must be closed before the lifetime of the last pointer to the file-object
  *              has ended to prevent resource exhaustion and data loss issues.
->>>>>>> 68ad0876
  * @kind problem
  * @precision very-high
  * @problem.severity error
