--- conflicted
+++ resolved
@@ -1,16 +1,8 @@
-name: codeql/cert-c-coding-standards
-<<<<<<< HEAD
+name: codeql/codeql/cert-c-coding-standards
 version: 2.19.0-dev
 description: CERT C 2016
 suites: codeql-suites
 license: MIT
 dependencies:
   codeql/common-c-coding-standards: '*'
-  codeql/cpp-all: 0.3.5
-=======
-version: 2.12.0-dev
-suites: codeql-suites
-dependencies:
-  codeql/common-c-coding-standards: '*'
-  codeql/cpp-all: 0.4.0
->>>>>>> cb9a05fb
+  codeql/cpp-all: 0.4.0