# CodeQL Coding Standards : User manual

## Document management

**Document ID:** codeql-coding-standards/user-manual

| Version | Date       | Author          | Changes                                                                                                                 |
| ------- | ---------- | --------------- | ----------------------------------------------------------------------------------------------------------------------- |
| 0.1.0   | 2021-08-24 | Luke Cartey     | Initial version.                                                                                                        |
| 0.2.0   | 2021-09-03 | Luke Cartey     | Clarify the required SARIF version.                                                                                     |
| 0.3.0   | 2021-09-07 | Luke Cartey     | Extract tool qualification into to separate document with id codeql-coding-standards/iso-26262-tool-qualification.      |
| 0.4.0   | 2021-09-10 | Luke Cartey     | Refine the use cases and failure modes.                                                                                 |
| 0.5.0   | 2021-09-19 | Luke Cartey     | Clarify requirements of build command. Clarify the certification scope. Add false positives/negatives as failure modes. |
| 0.6.0   | 2021-11-16 | Remco Vermeulen | Add description of deviation records and analysis reports.                                                              |
| 0.7.0   | 2021-11-29 | Remco Vermeulen | Add document management section. Add release section.                                                                   |
| 0.8.0   | 2022-02-06 | Remco Vermeulen | Add Hazard and Risk Analysis (HARA). Remove armclang support.                                                           |
| 0.9.0   | 2022-02-17 | Remco Vermeulen | Finalize scope deviation records                                                                                        |
| 0.10.0  | 2022-02-28 | Remco Vermeulen | Describe database correctness in the Hazard and Risk Analysis (HARA).                                                   |
| 0.11.0  | 2022-02-28 | Remco Vermeulen | Updated version to 1.1.0                                                                                                |
| 0.12.0  | 2022-10-21 | Luke Cartey     | Updated version to 2.10.0                                                                                               |
| 0.13.0  | 2022-11-03 | Remco Vermeulen | Add missing deviation analysis report tables to section 'Producing an analysis report'.                                 |
| 0.14.0  | 2022-11-03 | Remco Vermeulen | Add guideline recategorization plan.                                                                                    |
| 0.15.0  | 2023-05-24 | Mauro Baluda    | Clarify AUTOSAR C++ supported versions.                                                                                 |
| 0.16.0  | 2023-07-03 | Luke Cartey     | Remove reference to LGTM, update the name of the query pack                                                             |
| 0.17.0  | 2023-08-16 | Luke Cartey     | Update list of supported compiler configurations.                                                                       |
| 0.18.0  | 2024-01-30 | Luke Cartey     | Update product description and coverage table.                                                                          |
| 0.19.0  | 2024-02-23 | Remco Vermeulen | Clarify the required use of Python version 3.9.                                                                         |
| 0.20.0  | 2024-02-23 | Remco Vermeulen | Add table describing the permitted guideline re-categorizations.                                                        |
| 0.21.0  | 2024-05-01 | Luke Cartey     | Add MISRA C++ 2023 as under development, and clarify MISRA C 2012 coverage.                                             |
| 0.22.0  | 2024-10-02 | Luke Cartey     | Add MISRA C 2023 as under development, and clarify MISRA C 2012 coverage.                                               |
| 0.23.0  | 2024-10-21 | Luke Cartey     | Add assembly as a hazard.                                                                                               |
| 0.24.0  | 2024-10-22 | Luke Cartey     | Add CodeQL packs as a usable output, update release artifacts list.                                                     |
<<<<<<< HEAD
| 0.25.0  | 2024-12-03 | Luke Cartey     | Discuss support for new deviation code identifier formats                                                               |
=======
| 0.25.0  | 2025-01-15 | Mike Fairhurst  | Add guidance for the usage of 'strict' queries.                                                                         |
>>>>>>> a2ffd4c2

## Release information

This user manual documents release `2.42.0-dev` of the coding standards located at [https://github.com/github/codeql-coding-standards](https://github.com/github/codeql-coding-standards).
The release page documents the release notes and contains the following artifacts part of the release:

- `coding-standards-codeql-packs-2.37.0-dev.zip`: CodeQL packs that can be used with GitHub Code Scanning or the CodeQL CLI as documented in the section _Operating manual_.
- `code-scanning-cpp-query-pack-2.42.0-dev.zip`: Legacy packaging for the queries and scripts to be used with GitHub Code Scanning or the CodeQL CLI as documented in the section _Operating manual_.
- `supported_rules_list_2.42.0-dev.csv`: A Comma Separated File (CSV) containing the supported rules per standard and the queries that implement the rule.
- `supported_rules_list_2.42.0-dev.md`: A Markdown formatted file with a table containing the supported rules per standard and the queries that implement the rule.
- `user_manual_2.42.0-dev.md`: This user manual.
- `Source Code (zip)`: A zip archive containing the contents of https://github.com/github/codeql-coding-standards
- `Source Code (tar.gz)`: A GZip compressed tar archive containing the contents of https://github.com/github/codeql-coding-standards
- `checksums.txt`: A text file containing sha256 checksums for the aforementioned artifacts.

## Introduction

### Background

[CodeQL](https://codeql.github.com/docs/codeql-overview/about-codeql/) is a static analysis tool that treats code as data. It does so by building a database of facts about a codebase under analysis. _CodeQL queries_ can then be run against this database of facts to find patterns of interest, such as bugs, security problems and maintainability issues.

A _coding standard_ is a set of rules or guidelines which restrict or prohibit the use of certain dangerous or confusing coding patterns or language features. Following a coding standard can improve the reliability of a software product. Each rule in a coding standard is typically provided with a unique identifier.

### Product description

The _CodeQL Coding Standards_ product is a set of CodeQL queries for identifying contraventions of rules in the following coding standards:

| Standard                                                                                                             | Version | Rules | Supportable rules | Implemented rules | Status            |
| -------------------------------------------------------------------------------------------------------------------- | ------- | ----------- | ----------------------- | ----------------- | ------- |
| AUTOSAR C++ | [^1] [R22-11](https://www.autosar.org/fileadmin/standards/R22-11/AP/AUTOSAR_RS_CPP14Guidelines.pdf), R21-11, R20-11, R19-11, R19-03 | 397         | 372                     | 370[^2] | Implemented       |
| CERT-C++   | [2016](https://resources.sei.cmu.edu/downloads/secure-coding/assets/sei-cert-cpp-coding-standard-2016-v01.pdf)    | 83          | 82                      | 82 | Implemented       |
| CERT C       | [2016](https://resources.sei.cmu.edu/downloads/secure-coding/assets/sei-cert-c-coding-standard-2016-v01.pdf)    | 99          | 97                      | 97 | Implemented |
| MISRA C                                | [2012 Third Edition, First Revision](https://www.misra.org.uk/product/misra-c2012-third-edition-first-revision/), [Amendment 2](https://misra.org.uk/app/uploads/2021/06/MISRA-C-2012-AMD2.pdf) and TC2  | 175         | 164                     | 162[^3] | Implemented |
|                                | [MISRA C 2012 Amendment 3](https://misra.org.uk/app/uploads/2021/06/MISRA-C-2012-AMD3.pdf)   | 24         | 24                     | - | Under development |
|                                 | [MISRA C 2012 Amendment 4](https://misra.org.uk/app/uploads/2021/06/MISRA-C-2012-AMD4.pdf)   | 22         | 22                     | - | Under development |
|                                 | [2023 Third Edition, Second Revision](https://misra.org.uk/product/misra-c2023/)  | 221         | 210                     | - | Under development |
| MISRA C++                                | [2023](https://misra.org.uk/product/misra-cpp2023/)  | 179         | 176[^4]                     | - | Under development |

Not all rules in these standards are amenable to static analysis by CodeQL - some rules require external or domain specific knowledge to validate, or refer to properties which are not present in our representation of the codebase under analysis. In addition, some rules are natively enforced by the supported compilers. As CodeQL requires that the program under analysis compiles, we are unable to implement queries for these rules, and doing so would be redundant.

For each rule we therefore identify whether it is supportable or not. Furthermore, a rule can be supported in two ways:

- **Automated** - the queries for the rule find contraventions directly.
- **Audit only** - the queries for the rule does not find contraventions directly, but instead report a list of _candidates_ that can be used as input into a manual audit. For example, `A10-0-1` (_Public inheritance shall be used to implement 'is-a' relationship_) is not directly amenable to static analysis, but CodeQL can be used to produce a list of all the locations that use public inheritance so they can be manually reviewed.
- **Strict only** - the queries for the rule find contraventions directly, but find results which are strongly indicated to be intentional, and where adding a _deviation report_ may be extra burden on developers. For example, in `RULE-2-8` (_A project should not contain unused object definitions_), declaring objects with `__attribute__((unused))` may be preferable to a _deviation report_, which will not suppress relevant compiler warnings, and therefore would otherwise require developer double-entry.

Each supported rule is implemented as one or more CodeQL queries, with each query covering an aspect of the rule. In many coding standards, the rules cover non-trivial semantic properties of the codebase under analysis.

The datasheet _"CodeQL Coding Standards: supported rules"_, provided with each release, lists which rules are supported for that particular release, and the _scope of analysis_ for that rule.

[^1]: AUTOSAR C++ versions R22-11, R21-11, R20-11, R19-11 and R19-03 are all identical as indicated in the document change history.
[^2]: The unimplemented supportable AUTOSAR rules are `A7-1-8` and `A8-2-1`. These rules require additional support in the CodeQL CLI to ensure the required information is available in the CodeQL database to identify violations of these rules.
[^3]: The unimplemented supportable MISRA C 2012 rules are `Rule 9.5`, `Rule 17.13`, and `Dir 4.14`. `Rule 9.5` and `Rule 17.13` require additional support in the CodeQL CLI to ensure the required information is available in the CodeQL database to identify violations of these rules. `Dir 4.14` is covered by the default CodeQL queries, which identify potential security vulnerabilities caused by not validating external input.
[^4]: The rules 5.13.7, 19.0.1 and 19.1.2 are not planned to be implemented by CodeQL as they are compiler checked in all supported compilers.

## Supported environment

This section describes the supported environment for the product.

### CodeQL dependencies

To run the "CodeQL Coding Standards" queries two additional components are required:

- The CodeQL CLI - this is the command line tool for creating CodeQL databases and running CodeQL queries.
- The CodeQL Standard Library for C++ - this provides the common CodeQL query libraries used in the implementation of the CodeQL Coding Standards queries.

Refer to the release notes for the selected release to determine which versions of these dependencies are supported or required.

From a functional safety perspective, the use of these two components is only validated in conjunction with the use cases supported in the user manual.

### Codebase requirements

In all scenarios, the codebase must comply with the language, platform and compiler requirements listed on the [CodeQL: Supported languages and frameworks](https://codeql.github.com/docs/codeql-overview/supported-languages-and-frameworks) in order to be successfully analyzed.

In addition, the machine which performs the analysis must be able to complete a clean build of the codebase.

#### C++

For C++ the codebase under analysis must comply with C++14 and use one of the following supported compiler configurations:

| Compiler | Version | Standard library    | Target architecture   | Required flags                   |
| -------- | ------- | ------------------- | --------------------- | -------------------------------- |
| clang    | 10.0.0  | libstdc++ (default) | x86_64-linux-gnu      | -std=c++14                       |
| gcc      | 8.4.0   | libstdc++ (default) | x86_64-linux-gnu      | -std=c++14                       |
| qcc      | 8.3.0   | libc++ (default)    | gcc_ntoaarch64le_cxx  | -std=c++14 -D_QNX_SOURCE -nopipe |

Use of the queries outside these scenarios is possible, but not validated for functional safety. In particular:

- Use of the queries against codebases written with more recent versions of C++ (as supported by CodeQL) are not validated in the following circumstances:
  - When new language features are used
  - When language features are used which have a differing interpretation from C++14.
- Use of the queries against codebases which use other compilers or other compiler versions supported by CodeQL is not tested or validated for functional safety.

#### C

For C the codebase under analysis must comply with C99 or C11 and use one of the following supported compiler configurations:

| Compiler | Version | Standard library    | Target architecture   | Required Flags             |
| -------- | ------- | ------------------- | --------------------- | -------------------------- |
| clang    | 10.0.0  | glibc (default)     | x86_64-linux-gnu      | `-std=c11` or `-std=c99`   |
| gcc      | 8.4.0   | glibc (default)     | x86_64-linux-gnu      | `-std=c11` or `-std=c99`   |
| qcc      | 8.3.0   | glibc (default)     | gcc_ntoaarch64le      | `-std=c11 -nopipe` or `-std=c99 -nopipe` |

Use of the queries outside these scenarios is possible, but not validated for functional safety. In particular:

- Use of the queries against codebases written with more recent versions of C (as supported by CodeQL) are not validated in the following circumstances:
  - When new language features are used
  - When language features are used which have a differing interpretation from C11.
- Use of the queries against codebases which use other compilers or other compiler versions supported by CodeQL (e.g. gcc) is not tested or validated for functional safety.

### Analysis report requirements

The Coding Standards ships with scripts to generate reports that summarizes:

- The integrity and validity of the CodeQL database created for the project.
- The findings reported by the default queries for the selected Coding Standards, grouped by categories as specified by MISRA Compliance 2020.
- The CodeQL dependencies used for the analysis, and whether they comply with the stated requirements.

The environment used to generate these reports requires:

- A Python interpreter version 3.9
- A CodeQL CLI version documented in the release artifact `supported_codeql_configs.json`

## Operating manual

This section describes how to operate the "CodeQL Coding Standards".

### Command line

#### Pre-requisite: downloading the CodeQL CLI

You must download a compatible version of the CodeQL CLI, as specified in the release notes for the release you are using.

**Option 1:** Use the CodeQL CLI bundle, which includes both the CodeQL CLI and GitHub's default security queries:

 1. Download the CodeQL CLI bundle from the [`github/codeql-action` releases page](https://github.com/github/codeql-action/releases).
 2. Expand the compressed archive to a specified location on your machine.
 3. [Optional] Add the CodeQL CLI to your user or system path.

This approach is recommended if you wish to use the default queries provided by GitHub in addition to the Coding Standards queries.

**Option 2:** Use the CodeQL CLI binary:

 1. Download the CodeQL CLI from the [`github/codeql-cli-binaries` releases page](https://github.com/github/codeql-cli-binaries/releases)
 2. Expand the compressed archive to a specified location on your machine.
3. [Optional] Add the CodeQL CLI to your user or system path.

#### Pre-requisite: downloading the Coding Standards queries

The Coding Standards packs can be downloaded into the local CodeQL package cache using the following command:

```bash
codeql pack download codeql/<standard>-<language>-coding-standards@<version>
```

The supported standards and languages are:
 * `codeql/misra-c-coding-standards` - a CodeQL query pack for reporting violations of MISRA C.
 * `codeql/cert-c-coding-standards` - a CodeQL query pack for reporting violations of CERT C.
 * `codeql/misra-cpp-coding-standards` - a CodeQL query pack for reporting violations of MISRA C++.
 * `codeql/cert-cpp-coding-standards` - a CodeQL query pack for reporting violations of CERT C++.
 * `codeql/autosar-cpp-coding-standards` - - a CodeQL query pack for reporting violations of AUTOSAR for C++.

Ensure that the `@<version>` string matches the desired Coding Standards version.

Alternatively, the packs can be downloaded directly from a release on the `github/codeql-coding-standards` repository by choosing the `coding-standards-codeql-packs.zip`, which contains the following files:

  * `misra-c-coding-standards.tgz` - a CodeQL query pack for reporting violations of MISRA C.
  * `cert-c-coding-standards.tgz` - a CodeQL query pack for reporting violations of CERT C.
  * `cert-cpp-coding-standards.tgz`  - a CodeQL query pack for reporting violations of CERT C++.
  * `autosar-cpp-coding-standards.tgz` - a CodeQL query pack for reporting violations of AUTOSAR for C++.
  * `common-cpp-coding-standards.tgz` - a CodeQL library pack, used if you are writing your own C++ queries against Coding Standards.
  * `common-c-coding-standards.tgz` - a CodeQL library pack, used if you are writing your own C queries against Coding Standards.
  * `report-coding-standards.tgz` - a CodeQL query pack for running diagnostics on databases.

Each pack will need to be decompressed using the `tar` program, and placed in a known location.

Finally, we provide a legacy single zip containing all the artifacts from a release, named `code-scanning-cpp-query-pack.zip`. This also contains the CodeQL packs listed above.

#### Creating a CodeQL database

In order to run the Coding Standards queries you must first build a CodeQL database representing the program. You will need the following pre-requisites:

- A machine with the source code available locally.
- A clean build command for the project, which compiles all relevant source code locally on the machine without failure. Incremental and distributed builds must be disabled. The build command must be tested prior to configuring the CodeQL CLI and confirmed to compile all relevant files and return a zero exit code to indicate success.

The database can be created using the CodeQL CLI like so:

```bash
codeql database create --language cpp --command <build_command> <output_database_name>
```

This will produce a CodeQL database at the `<output_database_name>` path.

Reference: [CodeQL CLI: Creating a CodeQL database](https://codeql.github.com/docs/codeql-cli/creating-codeql-databases/)

#### Running the default analysis for one or more Coding Standards

Once you have a CodeQL database for your project you can run the default analysis for a specified Coding Standard using the `codeql database analyze` command by specifying the names of the QL packs which you want to run as arguments, along with a version specifier:

```bash
codeql database analyze --format=sarifv2.1.0 --output=<name-of-results-file>.sarif path/to/<output_database_name> codeql/<standard>-<language>-coding-standard@version
```

For example, this command would run MISRA C and CERT C with the default query sets:

```bash
codeql database analyze --format=sarifv2.1.0 --output=results.sarif path/to/<output_database_name> codeql/misra-c-coding-standard@version codeql/cert-c-coding-standard@version
```
The output of this command will be a [SARIF file](https://sarifweb.azurewebsites.net/) called `<name-of-results-file>.sarif`.

##### Locating the Coding Standards CodeQL packs

If you have downloaded a release artifact containing the packs, you will need to provide the `--search-path` parameter, pointing to each of the uncompressed query packs.
```
--search-path path/to/pack1:path/to/pack2
```

Alternatively, the packs can be made available to CodeQL without specification on the comamnd line by placing them inside the distribution under the `qlpacks/codeql/` directory, or placed inside a directory adjacent to the folder containing the distribution.

##### Alternative query sets

Each supported standard includes a variety of query suites, which enable the running of different sets of queries based on specified properties. In addition, a custom query suite can be defined as specified by the CodeQL CLI documentation, in order to select any arbitrary sets of queries in this repository. To run

```bash
codeql database analyze --format=sarifv2.1.0 --output=<name-of-results-file>.sarif path/to/<output_database_name> codeql/<standard>-<language>-coding-standard@version:codeql-suites/<alternative-suite>.qls
```

If modifying the query suite, ensure that all Rules you expect to be covered by CodeQL in your Guideline Enforcement Plan (or similar) are included in the query suite, by running:

```bash
codeql resolve queries codeql/<standard>-<language>-coding-standard@version:codeql-suites/<alternative-suite>.qls
```

##### Supported SARIF versions

The only supported SARIF version for use in a functional safety environment is version 2.1.0.
To select this SARIF version you **must** specify the flag `--format=sarifv2.1.0` when invoking the database analyze command `codeql database analyze ...` as shown in the above example.

##### Performance optimizations

Running the default analysis for one or more Coding Standards may require further performance customizations for larger codebases. The following flags may be passed to the `database analyze` command to adjust the performance:

- `--ram` - to specify the maximum amount of RAM to use during the analysis as [documented](https://docs.github.com/en/code-security/codeql-cli/codeql-cli-manual/database-analyze#options-to-control-ram-usage) in the CodeQL CLI manual.
- `--thread` - to specify number of threads to use while evaluating as [documented](https://docs.github.com/en/code-security/codeql-cli/codeql-cli-manual/database-analyze#-j---threadsnum) in the CodeQL CLI manual.

##### Legacy approach

If you have downloaded the legacy release artifact `code-scanning-query-pack.zip`, you can run the default query suite using the `codeql database analyze` command as follows:

```bash
codeql database analyze --format=sarifv2.1.0 --output=<name-of-results-file>.sarif path/to/<output_database_name> path/to/codeql-coding-standards/<language>/<coding-standard>/src/codeql-suites/<coding-standard>-default.qls...
```

For each Coding Standard you want to run, add a trailing entry in the following format: `path/to/codeql-coding-standards/<language>/<coding-standard>/src/codeql-suites/<coding-standard>-default.qls`. Custom query suites can be run by specifying the appropriate paths.

All other options discussed above are valid.

#### Running the analysis for strict and/or audit level queries

Optionally, you may want to run the "strict" or "audit" level queries.

Audit queries produce lists of results that do not directly highlight contraventions of the rule. Instead, they identify locations in the code that can be manually audited to verify the absence of problems for that particular rule.

```bash
codeql database analyze --format=sarifv2.1.0 --output=<name-of-results-file>.sarif path/to/<output_database_name> path/to/codeql-coding-standards/cpp/<coding-standard>/src/codeql-suites/<coding-standard>-audit.qls...
```

Strict queries identify contraventions in the code that strongly suggest they are deliberate, and where adding an explicit _deviation report_ may be extra burden on developers.

```bash
codeql database analyze --format=sarifv2.1.0 --output=<name-of-results-file>.sarif path/to/<output_database_name> path/to/codeql-coding-standards/cpp/<coding-standard>/src/codeql-suites/<coding-standard>-strict.qls...
```

#### Producing an analysis report

In addition to producing a results file, an analysis report can be produced that summarizes:

- The integrity and validity of the CodeQL database created for the project.
- The findings reported by the default queries for the selected Coding Standards, grouped by categories as specified by MISRA Compliance 2020.
- The CodeQL dependencies used for the analysis, and whether they comply with the stated requirements.

To run this script, the CodeQL CLI part of a supported CodeQL Bundle and Python interpreter version 3.9 must be available on the system path.

```bash
python3.9 scripts/reports/analysis_report.py path/to/<output_database_name> <name-of-results-file>.sarif <output_directory>
```

This will produce a directory (`<output_directory>`) containing the following report files in markdown format:

- A **Guideline Compliance Summary** (GCS) which meets the requirements specified by the [MISRA Compliance 2020](https://www.misra.org.uk/app/uploads/2021/06/MISRA-Compliance-2020.pdf) document, and providing a summary of:
  - Whether the analysis reports that the project is "Compliance".
  - Which Coding Standards were applied.
  - The versions of the CodeQL CLI, CodeQL Standard Library for C/C++ and the CodeQL Coding Standards queries used to perform the analysis.
  - Count of violations of guidelines by guideline category ("Required", "Advisory")
  - A list of the guidelines checked, and the status of each guideline ("Compliant", "Violations", "Deviations").
    - **Note:** The `Deviations` status is **only** shown when the database has been build with a configuration to _report deviated alerts_ and analyzed with a _deviation alert suppression query_. The section on _Deviation records_ outlines how this can be achieved.
- An **Analysis Integrity Report** which summarizes any issues that were identified in the creation of the database, which can be reviewed to determine the extent to which these issues may have impacted the generated results. This includes:
  - A list of recoverable errors, where a specific piece of syntax was not handled, but the error could be recovered from. These a further sub-divided into "user code" errors and "third-party" errors.
  - A list of unrecoverable errors, which affect either entire files or entire compilations. These are also further sub-divided into "user code" errors and "third-party" errors.
  - A list of the files analyzed.
- A **Deviations Report** which reports the deviation records that where included during the creation of the database, which can be used to audit the applied deviations. The includes:
  - A table of deviation records for which we list:
    - An identifier for the coding standards rule the deviation applies to.
    - The query identifier that implements the guideline.
    - An inferred scope that shows the files or code-identifier the deviation is applied to.
    - A textual description of the scope when the deviation can be applied.
    - A textual justification of the deviation.
    - A textual description of background information.
    - A textual description of the requirements which must be satisfied to use the deviation.
  - A table of invalid deviation records for which we list:
    - The location of the invalid deviation record in the database.
    - The reason why it is considered invalid.
  - A table of deviation permits for which we list:
    - An identifier that identifies the permit.
    - An identifier for the coding standards rule the deviation applies to.
    - The query identifier that implements the guideline.
    - An inferred scope that shows the files or code-identifier the deviation is applied to.
    - A textual description of the scope when the deviation can be applied.
    - A textual justification of the deviation.
    - A textual description of background information.
    - A textual description of the requirements which must be satisfied to use the deviation.
  - A table of invalid deviation permits for which we list:
    - The location of the invalid permit in the database.
    - The reason why it is considered invalid.

#### Applying deviations

The CodeQL Coding Standards supports the following features from the [MISRA Compliance 2020](https://www.misra.org.uk/app/uploads/2021/06/MISRA-Compliance-2020.pdf) document:

- _Deviation records_ - an entry that states a particular instance, or set of instances, of a rule should be considered permitted.
- _Deviation permit_ - an entry that provides authorization to apply a deviation to a project.
- _Guideline re-categorization plan_ - an agreement on how the guidelines are applied. Whether a guideline may be violated, deviated from, or must always be applied.

##### Deviation records

The current implementation supports _deviation records_ to state that a particular instance, or set of instances, of a rule should be considered permitted.
A _deviation record_ can be specified in a `coding-standards.yml` configuration file in the repository and applies to source files in that directory and sub-directories unless explicitly scoped using a `paths` or `code-identifier` property.

The deviation mechanism, by default, works by **excluding** alerts for which there exists an associated _deviation record_, with exclusion being defined as not reporting the alert.
This default behavior can be changed by specify the top level property `report-deviated-alerts: true` in any `coding-standards.yml` that is added to the database.
This property can be combined with the query `path/to/codeql-coding-standards/cpp/common/src/codingstandards/cpp/deviations/DeviationsSuppression.ql` that can be added to a CodeQL database analyze command to generate suppression information that is added to the resulting SARIF output in the form of [suppressions](https://docs.oasis-open.org/sarif/sarif/v2.1.0/os/sarif-v2.1.0-os.html#_Toc34317661) that is part of [result](https://docs.oasis-open.org/sarif/sarif/v2.1.0/os/sarif-v2.1.0-os.html#_Toc34317638) object.
The rational for the default behavior is that GitHub Code Scanning does not support the `suppressions` property of a `result` object and displays the alert even though it is suppressed.

**Note:** It is important to create a database with the property `report-deviated-alerts: true` set and analyzed with the alert suppression query `path/to/codeql-coding-standards/cpp/common/src/codingstandards/cpp/deviations/DeviationsSuppression.ql` when the **Guideline Compliance Summary Report** **must** include deviation statuses!

The current implementation of the  `coding-standards.yml` specification supports the `deviations` section with the following keys:

- `rule-id` - An identifier for the coding standards rule the deviation applies to. This matches the rule id format specified in the documentation (e.g., `A1-0-1`)
- `query-id` - An identifier for the query (as specified by the `@id` property of the query) that can be used to specify a deviation for _sub-category_ of rule (as defined by a query). If the `query-id` is specified , the `rule-id` property should also be specified.
- `justification` - An short textual justification of the deviation.
- `scope` - An _optional_ short textual description of when this deviation can be applied. This will be combined with any automatically deduced scope for the deviation.
- `background` - Any relevant background information.
- `requirements` - One or more _requirements_ which must be satisfied to use this deviation.
- `paths` - An _optional_ set of paths, relative to the deviations file, specify either a directory or file to which this deviation should be applied.
- `code-identifier` - An _optional_ identifier which can be placed in the source code at locations where this deviation should be applied.
- `permit-id` - An _optional_ identifier which links to a deviation permit, from which some of the properties can be inherited.
- `raised-by` - A compact mapping, if specified requires the specification of `approved-by`, that includes:
  - `name` - The name, handle or other identifier of the user who raised the request
  - `date` - The date on which they raised the request.
- `approved-by` - A compact mapping, if specified requires the specification of `raised-by`, that includes:
  - `name` - The name, handle or other identifier of the user who approved the request
  - `date` - The date on which they approved the request.

The following code snippet provides an example of a `deviations` specification.

```yaml
deviations:
- rule-id: "A18-1-1"
  query-id: "cpp/autosar/c-style-arrays-used"
  justification: "C-style arrays are required for compatibility with the X third-party library."
- rule-id: "A18-5-1"
  query-id: "cpp/autosar/functions-malloc-calloc-realloc-and-free-used"
  justification: "malloc used in adopted code."
  paths:
    - "foo/bar"
- rule-id: A0-4-2
    justification: "long double is required for interaction with third-party libraries."
    code-identifier: a-0-4-2-deviation
```

The example describes three ways of scoping a deviation:

1. The deviation for `A18-1-1` applies to any source file in the same or a child directory of the directory containing the example `coding-standards.yml`.
2. The deviation for `A18-5-1` applies to any source file in the directory `foo/bar` or a child directory of `foo/bar` relative to the directory containing the `coding-standards.yml`.
3. The deviation for `A0-4-2` applies to any source element that marked by a comment containing the identifier specified in `code-identifier`. The different acceptable formats are discussed in the next section.

The activation of the deviation mechanism requires an extra step in the database creation process.
This extra step is the invocation of the Python script `path/to/codeql-coding-standards/scripts/configuration/process_coding_standards_config.py` that is part of the coding standards code scanning pack.
To run this script, a Python interpreter version 3.9 must be available on the system path.
The script should be invoked as follows:

```bash
codeql database create --language cpp --command 'python3 path/to/codeql-coding-standards/scripts/configuration/process_coding_standards_config.py' --command <build_command> <output_database_name>
```

The `process_coding_standards_config.py` has a dependency on the package `pyyaml` that can be installed using the provided PIP package manifest by running the following command:

`pip3 install -r path/to/codeql-coding-standards/scripts/configuration/requirements.txt`

##### Deviation code identifier attributes

A code identifier specified in a deviation record can be applied to certain results in the code by adding a C or C++ attribute of the following format:

```
[[codeql::<standard>_deviation("code-identifier")]]
```

For example `[[codeql::misra_deviation("a1-2-4")]]` would apply a deviation of a rule in a MISRA standard, using the code identifier `a1-2-4`. The supported standard names are `misra`, `autosar` and `cert`.

This attribute may be added to the following program elements:

 * Functions
 * Statements
 * Variables
 * Type declarations

Deviation attributes are inherited from parents in the code structure. For example, a deviation attribute applied to a function will apply the deviation to all code within the function. Note: deviations are not inherited by lambda expressions.

Multiple code identifiers may be passed in a single attribute to apply multiple deviations, for example:

```
[[codeql::misra_deviation("code-identifier-1", "code-identifier-2")]]
```

Note - considation should be taken to ensure the use of custom attributes for deviations is compatible with your chosen language version, compiler, compiler configuration and coding standard.

**Use of attributes in C Coding Standards**: The C Standard introduces attributes in C23, however some compilers support attributes as a language extension in prior versions. You should:
 * Confirm that your compiler supports attributes for your chosen compiler configuration, if necessary as a language extension.
 * Confirm that unknown attributes are ignored by the compiler.
 * For MISRA C, add a project deviation against "Rule 1.2: Language extensions should not be used", if attribute support is a language extension in your language version. 

**Use of attributes in C++ Coding Standards**: The C++ Standard supports attributes in C++14, however the handling of unknown attributes is implementation defined. From C++17 onwards, unknown attributes are mandated to be ignored. Unknown attributes will usually raise an "unknown attribute" warning. You should:
 * If using C++14, confirm that your compiler ignores unknown attributes.
 * If using AUTOSAR and a compiler which produces warnings on unknown attributes, the compiler warning should be disabled (as per `A1-1-2: A warning level of the compilation process shall be set in compliance with project policies`),  to ensure compliance with `A1-4-3: All code should compiler free of compiler warnings`.

If you cannot satisfy these condition, please use the deviation code identifier comment format instead.

##### Deviation code identifier comments

As an alternative to attributes, a code identifier specified in a deviation record can be applied to certain results in the code by adding a comment marker consisting of a `code-identifier` with some optional annotations. The supported marker annotation formats are:

 - `<code-identifier>` - the deviation applies to results on the current line.
 - `codeql::<standard>_deviation(<code-identifier>)` - the deviation applies to results on the current line.
 - `codeql::<standard>_deviation_next_line(<code-identifier>)` - this deviation applies to results on the next line.
 - `codeql::<standard>_deviation_begin(<code-identifier>)` - marks the beginning of a range of lines where the deviation applies.
 - `codeql::<standard>_deviation_end(<code-identifier>)` - marks the end of a range of lines where the deviation applies.

Here are some examples, using the deviation record with the `a-0-4-2-deviation` code-identifier specified above:
```cpp
  long double x1; // NON_COMPLIANT

  long double x2; // a-0-4-2-deviation - COMPLIANT
  long double x3; // COMPLIANT - a-0-4-2-deviation

  long double x4; // codeql::<standard>_deviation(a-0-4-2-deviation) - COMPLIANT
  long double x5; // COMPLIANT - codeql::<standard>_deviation(a-0-4-2-deviation)

  // codeql::<standard>_deviation_next_line(a-0-4-2-deviation)
  long double x6; // COMPLIANT

  // codeql::<standard>_deviation_begin(a-0-4-2-deviation)
  long double x7; // COMPLIANT
  // codeql::<standard>_deviation_end(a-0-4-2-deviation)
```

`codeql::<standard>_deviation_end` markers will pair with the closest unmatched `codeql::<standard>_deviation_begin` for the same `code-identifier`. Consider this example:
```cpp
1 | // codeql::<standard>_deviation_begin(a-0-4-2-deviation)
2 |
3 | // codeql::<standard>_deviation_begin(a-0-4-2-deviation)
4 |
5 | // codeql::<standard>_deviation_end(a-0-4-2-deviation)
6 |
7 | // codeql::<standard>_deviation_end(a-0-4-2-deviation)
```
Here, Line 1 will pair with Line 7, and Line 3 will pair with Line 8.

A `codeql::<standard>_deviation_end` without a matching `codeql::<standard>_deviation_begin`, or `codeql::<standard>_deviation_begin` without a matching `codeql::<standard>_deviation_end` is invalid and will be ignored.

`codeql::<standard>_deviation_begin` and `ccodeql::<standard>_deviation_end` markers only apply within a single file. Markers cannot be paired across files, and deviations do not apply to included files.

Note: deviation markers cannot be applied to the body of a macro. Please apply the deviation to macro expansion, or use the attribute deviation format.

##### Deviation permits

The current implementation supports _deviation permits_ as described in the [MISRA Compliance:2020](https://www.misra.org.uk/app/uploads/2021/06/MISRA-Compliance-2020.pdf) section _4.3 Deviation permits_.

Deviation permits are a mechanism to simplify the documentation of many deviations by allowing _deviation records_ to inherit properties from a _deviation permit_. A _deviation record_ can inherit the following properties that are documented in the section on _Deviation records_:

- `rule-id`
- `query-id`
- `justification`
- `scope`
- `background`
- `requirements`
- `code-identifier`

A _deviation permit_ **must** be specified in a `deviation-records` section part of a `coding-standards.yml` file that **must** be anywhere in the source repository. Every _deviation permit_ **must** specify a free-form `permit-id` property that **must** contain a globally unique identifier and **may** specify any of the allowed properties listed above.

The following example illustrate a possible _deviation permit_:

```yaml
deviation-permits:
  - permit-id: dp1
    rule-id: "A18-1-1"
    query-id: "cpp/autosar/c-style-arrays-used"
    justification: "C-style arrays are required for compatibility with the X third-party library."
```

A _deviation record_ can refer to a _deviation permit_ by specifying a property `permit-id` with the unique identifier of the _deviation permit_.
The following example illustrates a possible _deviation record_ that inherits the `rule-id`, `query-id`, and `justification` properties from the _deviation permit_ `dp1` and states that it applies to the path `foo/bar` through the `paths` property of the _deviation record_.

```yaml
deviations:
  - permit-id: dp1
    paths:
      - foo/bar
```

**Inheritance priority**:
Any property specified in a _deviation permit_ that is also specified in a _deviation record_ referring to that _deviation permit_ is overwritten by the property in the _deviation record_.

For example, the following _deviation record_ and _deviation permit_ both specify the `justification` property. The `justification` property of the _deviation records_ takes precedence.

```yaml
deviation-permits:
  - permit-id: dp2
    justification: "C-style arrays are required for compatibility with the X third-party library."
deviations:
  - rule-id: "A18-1-1"
    query-id: "cpp/autosar/c-style-arrays-used"
    permit-id: dp2
    justification: "C-style arrays are required."

```

**Importing permits**:
The used _deviation permits_ **must** be present in the source directory during the build of the CodeQL database.
Unlike _deviation records_ their location in the source directory does not impact their scope which is determined solemnly by the _deviation records_ referring to the _deviation permits_.

This means that _deviation permits_ can be made available at build time by any means available.
An example of importing _deviation permits_ is through a [Git Submodule](https://git-scm.com/book/en/v2/Git-Tools-Submodules) that contains a repository of allowed _deviation permits_.

##### Guideline re-categorization plan

The current implementation supports a _guideline re-categorization plan_ as described in the [MISRA Compliance:2020](https://www.misra.org.uk/app/uploads/2021/06/MISRA-Compliance-2020.pdf) section _5 The guideline re-categorization plan_.

A re-categorization plan provides a mechanism to adjust the policy associated with a guideline that determines whether it may be violated or not and if it may be violated whether a deviation is required.

The implementation follows the constraints on re-categorization as described in [MISRA Compliance:2020](https://www.misra.org.uk/app/uploads/2021/06/MISRA-Compliance-2020.pdf) section _5.1 Re-categorization_.

The following tables described the re-categorizations are permitted.

| Current Category | Revised Category | Revised Category | Revised Category | Revised Category |
| --- | --- | --- | --- | --- |
| | Mandatory | Required | Advisory | Disapplied |
| Mandatory | Permitted |  | | |
| Required | Permitted | Permitted | | |
| Advisory | Permitted | Permitted | Permitted | Permitted |

Each guideline re-categorization **must** be specified in the `guideline-recategorizations` section of a `coding-standards.yml` file that **must** be anywhere in the source repository.

A guideline re-categorization specification **must** specify a `rule-id`, an identifier for the coding standards rule the re-categorization applies to, and a `category`, a category that can be any of `disapplied`, `advisory`, `required`, or `mandatory`.

An example guideline re-categorization section is:

```yaml
guideline-recategorizations:
  - rule-id: "A0-1-1"
    category: "mandatory"
  - rule-id: "A0-1-6"
    category: "disapplied"
  - rule-id: "A11-0-1"
    category: "mandatory"
```

Application of the guideline re-categorization plan to the analysis results requires an additional post-processing step.
The post-processing step is implemented by the Python script `path/to/codeql-coding-standards/scripts/guideline_recategorization/recategorize.py`.
The script will update the `external/<standard>/obligation/<category>` tag for each query implementing a recategorized guideline such that `<category>` is equal to the new category and
add the tag `external/<standard>/original-obligation/<category` to each query implementing a recategorized guideline such that `<category>` reflects the orignal category.

The script should be invoked as follows:

```bash
python3.9 path/to/codeql-coding-standards/scripts/guideline_recategorization/recategorize.py coding_standards_config_file <sarif_in> <sarif_out>
```

The `recategorize.py` scripts has a dependencies on the following Python packages that can be installed with the command `pip install -r path/to/codeql-coding-standards/scripts/guideline_recategorization/requirements.txt`:

- Jsonpath-ng==1.5.3
- Jsonschema
- Jsonpatch
- Jsonpointer
- PyYAML
- Pytest

and the schema files:

- `path/to/codeql-coding-standards/schemas/coding-standards-schema-1.0.0.json`
- `path/to/codeql-coding-standards/schemas/sarif-schema-2.1.0.json`

The schema files **must** be available in the same directory as the `recategorize.py` file or in any ancestor directory.

### GitHub Advanced Security

The only use cases that will be certified under ISO 26262 are those listed above. CodeQL Coding Standards is also compatible with, but not certified for, the following use cases:

- Creating databases and running the CodeQL Coding Standards queries with the [CodeQL Action](https://github.com/github/codeql-action) (for GitHub Actions CI/CD system).
- Uploading the SARIF results files for a CodeQL Coding Standards analysis to the GitHub [Code Scanning](https://docs.github.com/en/code-security/code-scanning/automatically-scanning-your-code-for-vulnerabilities-and-errors/about-code-scanning) feature.

### Hazard and risk analysis

This section describes known failure modes for "CodeQL Coding Standards" and describes the impact, how the issue can be identified and what remediation steps can be followed to address the issue.

| Use case                     | Failure mode                                                                                                                                                       | Effect                                                                                                                                                    | Protective/detective measure                                                                                                                                                                                                                                                                                                         | Remediation                                                                                                                                                                                                                                                                                                                                                                |
| ---------------------------- | ------------------------------------------------------------------------------------------------------------------------------------------------------------------ | --------------------------------------------------------------------------------------------------------------------------------------------------------- | ------------------------------------------------------------------------------------------------------------------------------------------------------------------------------------------------------------------------------------------------------------------------------------------------------------------------------------ | -------------------------------------------------------------------------------------------------------------------------------------------------------------------------------------------------------------------------------------------------------------------------------------------------------------------------------------------------------------------------- |
| Installing CodeQL            | Standard library not installed in the correct location.                                                                                                            | Less output. The queries relying on the standard library cannot compile and not be executed.                                                              | Verify the availability of the required codeql/cpp-all QL pack with the command `codeql resolve qlpacks` or use a supported CodeQL bundle                                                                                                                                                                                            | Ensure a supported CodeQL bundle is used.                                                                                                                                                                                                                                                                                                                                  |
|                              | Incompatible standard library installed.                                                                                                                           | Less output. The queries relying on a certain standard library version cannot compile and not be executed.                                                | Use a supported CodeQL bundle                                                                                                                                                                                                                                                                                                        | Ensure a supported CodeQL bundle is used.                                                                                                                                                                                                                                                                                                                                  |
|                              | CodeQL installation modified (e.g., removing all extractors except for the cpp extractor)                                                                          | Less output. Functionality such as reporting or the deviation mechanism relying on the availability of extractors other than the C++ extractor will fail. | Verify the availability of the required codeql/cpp-all QL pack with the command `codeql resolve qlpacks` and the availability of the cpp & xml extractors using the codeql command `codeql resolve extractor --language=cpp` & `codeql resolve extractor --language=xml`                                                             | Ensure a supported and unmodified CodeQL bundle is used. To prevent the downloading of the CodeQL bundle to dominate the total analysis time ensure it is available on the machine used to perform the analysis.                                                                                                                                                           |
|                              | Standard library modified                                                                                                                                          | Less or more output. Results are reported that are not violations of the guidelines or guideline violations are not reported                              | Use the available CodeQL and CodeQL Coding Standards unit test to determine the queries work as expected with the provided standard library.                                                                                                                                                                                         | Ensure a supported and unmodified CodeQL bundle is used. To prevent the downloading of the CodeQL bundle to dominate the total analysis time ensure it is available on the machine used to perform the analysis.                                                                                                                                                           |
|                              | Incompatible runtime environment (e.g., `musl-c`)                                                                                                                  | Less output. Unable to observe compilation invocations preventing analysis.                                                                               | Analysis integrity report lists all analyzed files, and must be crossed referenced with the list of files that are expected to be analyzed.                                                                                                                                                                                          | Ensure a supported operating system is used and that the CodeQL requirements are met as listed on https://codeql.github.com/docs/codeql-overview/supported-languages-and-frameworks/                                                                                                                                                                                       |
| Generating a CodeQL database | Compiler invocations are not observed                                                                                                                              | Less output. Unable to observe compilation invocations preventing analysis.                                                                               | Analysis integrity report lists all analyzed files, and must be crossed referenced with the list of files that are expected to be analyzed.                                                                                                                                                                                          | Ensure that the build system is not caching previous compilations (for example, using `ccache` or `bazel`) and that a supported compiler is being used. Issues can be reported via the CodeQL Coding Standards [bug tracker](https://github.com/github/codeql-coding-standards/issues).                                                                                    |
|                              | Failure while processing a file or compilation                                                                                                                     | Less output. Some files may be only be partially analyzed, or not analyzed at all.                                                                        | Analysis integrity report lists the failures identified.                                                                                                                                                                                                                                                                             | Recoverable errors impact only the specified portion of the code and anything that relies on it. Unrecoverable errors impact the specified file or compilation unit, and may impact other files whose analysis relies on that information. Issues can be reported via the CodeQL Coding Standards [bug tracker](https://github.com/github/codeql-coding-standards/issues). |
|                              | Build command exits non-zero                                                                                                                                       | Less output. No CodeQL database is created.                                                                                                               | Error reported on the command line.                                                                                                                                                                                                                                                                                                  | The underlying user provided build command failed. Ensure the build command succeeds outside of the CodeQL CLI.                                                                                                                                                                                                                                                            |
|                              | Incremental build                                                                                                                                                  | Less output. Some files may not be analyzed because they are not observed during the compilation process.                                                 | Analysis integrity report lists all analyzed files, and must be crossed referenced with the list of files that are expected to be analyzed.                                                                                                                                                                                          | Ensure that the build system is configured to build from a clean state and disabled the use of a shared build cache.                                                                                                                                                                                                                                                       |
|                              | Distributed build                                                                                                                                                  | Less output. Some files may not be analyzed because they are not observed during the compilation process.                                                 | Analysis integrity report lists all analyzed files, and must be crossed referenced with the list of files that are expected to be analyzed.                                                                                                                                                                                          | Ensure that the build system is configured to build locally. CodeQL does not support distributed builds.                                                                                                                                                                                                                                                                   |
|                              | Containerized build                                                                                                                                                | Less output or normal output. If misconfigured CodeQL will be unable to observe compilation invocations preventing analysis.                              | Error reported on the command line. CodeQL will either report the error `No source code was seen during the build` or exit with code `32` indicating that CodeQL was unable to monitor your code                                                                                                                                     | Ensure CodeQL is configured to run in the container during the build as documented at https://docs.github.com/en/code-security/code-scanning/automatically-scanning-your-code-for-vulnerabilities-and-errors/running-codeql-code-scanning-in-a-container                                                                                                                   |
|                              | Out of memory                                                                                                                                                      | Less output. No analysis results are produced                                                                                                             | Error reported on the command line.                                                                                                                                                                                                                                                                                                  | Increase memory, configure the CodeQL CLI to adhere to a memory limit, or report memory consumption issues via the CodeQL Coding Standards [bug tracker](https://github.com/github/codeql-coding-standards/issues).                                                                                                                                                        |
|                              | Timeout                                                                                                                                                            | Less output. No analysis results are produced                                                                                                             | Analysis fails to complete, or is killed after a given time.                                                                                                                                                                                                                                                                         | Report timeout issues via the CodeQL Coding Standards [bug tracker](https://github.com/github/codeql-coding-standards/issues).                                                                                                                                                                                                                                             |
|                              | Use of unsupported compiler                                                                                                                                        | Less output. Some files may be only be partially analyzed, or not analyzed at all.                                                                        | Error reported on the command line. If no error is reported the analysis integrity report lists all analyzed files, and must be crossed referenced with the list of files that are expected to be analyzed.                                                                                                                          | Ensure only compilers listed at https://codeql.github.com/docs/codeql-overview/supported-languages-and-frameworks/ are used.                                                                                                                                                                                                                                               |
|                              | Use of incorrect build command                                                                                                                                     | Less output. Some files may be only be partially analyzed, or not analyzed at all.                                                                        | Analysis integrity report lists all analyzed files, and must be crossed referenced with the list of files that are expected to be analyzed.                                                                                                                                                                                          | Ensure the build command corresponds to the build command that is used to build the release artifacts.                                                                                                                                                                                                                                                                     |
|                              | Incorrect build environment (e.g., concurrent builds writing to same file, overwriting translation unit/object file with different content)                        | Less or more output. Results are reported that are not violations of the guidelines or guideline violations are not reported                              | All reported results must be reviewed.                                                                                                                                                                                                                                                                                               | Ensure the build environment is configured to not use shared resources such as caches or artifact providers that can introduce race conditions. Report inconsistent results via the CodeQL Coding Standards [bug tracker](https://github.com/github/codeql-coding-standards/issues).                                                                                       |
|                              | Source root misspecification                                                                                                                                       | Less output. The results cannot be correctly correlated to source files when viewing the resulting Sarif file in a Sarif viewer.                          | Verify that the reported results are display on the correct files in the Sarif viewer                                                                                                                                                                                                                                                | Ensure the CodeQL CLI configured to use the correct source root that correspond to the root of the repository under consideration.                                                                                                                                                                                                                                         |
|                              | Out of space                                                                                                                                                       | Less output. Some files may be only be partially analyzed, or not analyzed at all.                                                                        | Error reported on the command line.                                                                                                                                                                                                                                                                                                  | Increase space. If it remains an issue report space consumption issues via the CodeQL Coding Standards [bug tracker](https://github.com/github/codeql-coding-standards/issues).                                                                                                                                                                                            |
|                              | False positives                                                                                                                                                    | More output. Results are reported which are not violations of the guidelines.                                                                             | All reported results must be reviewed.                                                                                                                                                                                                                                                                                               | Report false positive issues via the CodeQL Coding Standards [bug tracker](https://github.com/github/codeql-coding-standards/issues).                                                                                                                                                                                                                                      |
|                              | False negatives                                                                                                                                                    | Less output. Violations of the guidelines are not reported.                                                                                               | Other validation and verification processes during software development should be used to complement the analysis performed by CodeQL Coding Standards.                                                                                                                                                                              | Report false negative issues via the CodeQL Coding Standards [bug tracker](https://github.com/github/codeql-coding-standards/issues).                                                                                                                                                                                                                                      |
|                              | Modifying coding standard suite                                                                                                                                    | More or less output. If queries are added to the query set more result can be reported. If queries are removed less results might be reported.            | All queries supported by the CodeQL Coding Standards are listed in the release artifacts `supported_rules_list_2.42.0-dev.csv` where VERSION is replaced with the used release. The rules in the resulting Sarif file must be cross-referenced with the expected rules in this list to determine the validity of the used CodeQL suite. | Ensure that the CodeQL Coding Standards are not modified in ways that are not documented as supported modifications.                                                                                                                                                                                                                                                    |
|                              | Incorrect deviation record specification                                                                                                                           | More output. Results are reported for guidelines for which a deviation is assigned.                                                                       | Analysis integrity report lists all deviations and incorrectly specified deviation records with a reason. Ensure that all deviation records are correctly specified.                                                                                                                                                                 | Ensure that the deviation record is specified according to the specification in the user manual.                                                                                                                                                                                                                                                                           |
|                              | Incorrect deviation permit specification                                                                                                                           | More output. Results are reported for guidelines for which a deviation is assigned.                                                                       | Analysis integrity report lists all deviations and incorrectly specified deviation permits with a reason. Ensure that all deviation permits are correctly specified.                                                                                                                                                                 | Ensure that the deviation record is specified according to the specification in the user manual.                                                                                                                                                                                                                                                                           |
|                              | Unapproved use of a deviation record                                                                                                                               | Less output. Results for guideline violations are not reported.                                                                                           | Validate that the deviation record use is approved by verifying the approved-by attribute of the deviation record specification.                                                                                                                                                                                                     | Ensure that each raised deviation record is approved by an independent approver through an auditable process.                                                                                                                                                                                                                                                              |
|                              | Incorrect database. The information extracted by the CodeQL extractor deviates from what the compiler extracts resulting in an incorrect model of the source-code. | More or less output. Incorrect extraction can result in false positives or false negatives.                                                               | Combinations of supported compilers and CodeQL CLIs are tested against a [provided](https://github.com/github/codeql/tree/main/cpp/ql/test/library-tests) suite of test cases and a coding standards specific test suite to determine if the extracted information deviates from the expected information.                           | Report incorrect database issues via the CodeQL Coding Standards [bug tracker](https://github.com/github/codeql-coding-standards/issues).                                                                                                                                                                                                                                  |
|                              | Use of assembly language instructions, which are not inspected by CodeQL. | More or less output. Can result in false positives or false negatives.                                                               | Avoid the use of assembly language instructions where possible. Where unavoidable, encapasulate and isolate the use of assembly language in separate functions to limit impact. Careful manual review of all functions that use assembly language. | Ensure that all functions which use assembly language instructions are manually reviewed for compliance.                                                                                                                                                                                                                                  |

## Reporting bugs

A bug tracker is provided on the [`github/codeql-coding-standards`](https://github.com/github/codeql-coding-standards) repository [issues page](https://github.com/github/codeql-coding-standards/issues). New issues can be filed on the [New Issues](https://github.com/github/codeql-coding-standards/issues/new/choose) page.<|MERGE_RESOLUTION|>--- conflicted
+++ resolved
@@ -30,11 +30,8 @@
 | 0.22.0  | 2024-10-02 | Luke Cartey     | Add MISRA C 2023 as under development, and clarify MISRA C 2012 coverage.                                               |
 | 0.23.0  | 2024-10-21 | Luke Cartey     | Add assembly as a hazard.                                                                                               |
 | 0.24.0  | 2024-10-22 | Luke Cartey     | Add CodeQL packs as a usable output, update release artifacts list.                                                     |
-<<<<<<< HEAD
-| 0.25.0  | 2024-12-03 | Luke Cartey     | Discuss support for new deviation code identifier formats                                                               |
-=======
 | 0.25.0  | 2025-01-15 | Mike Fairhurst  | Add guidance for the usage of 'strict' queries.                                                                         |
->>>>>>> a2ffd4c2
+| 0.26.0  | 2025-02-12 | Luke Cartey     | Describe support for new deviation code identifier formats                                                               |
 
 ## Release information
 
