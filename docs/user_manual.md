--- conflicted
+++ resolved
@@ -22,14 +22,10 @@
 | 0.14.0  | 2022-11-03 | Remco Vermeulen | Add guideline recategorization plan.                                                                                    |
 | 0.15.0  | 2023-05-24 | Mauro Baluda    | Clarify AUTOSAR C++ supported versions.                                                                                 |
 | 0.16.0  | 2023-07-03 | Luke Cartey     | Remove reference to LGTM, update the name of the query pack                                                             |
-<<<<<<< HEAD
 | 0.17.0  | 2023-08-16 | Luke Cartey     | Update list of supported compiler configurations.                                                                       |
-| 0.18.0  | 2024-02-23 | Remco Vermeulen | Clarify the required use of Python version 3.9.                                                                          |
-| 0.19.0  | 2024-02-23 | Remco Vermeulen | Add table describing the permitted guideline re-categorizations.                                                        |
-=======
-| 0.17.0  | 2023-08-16 | Luke Cartey     | Update list of supported compiler configurations.                                                             |
-| 0.18.0  | 2024-01-30 | Luke Cartey     | Update product description and coverage table.                                                             |
->>>>>>> 3b081041
+| 0.18.0  | 2024-01-30 | Luke Cartey     | Update product description and coverage table.                                                                          |
+| 0.19.0  | 2024-02-23 | Remco Vermeulen | Clarify the required use of Python version 3.9.                                                                         |
+| 0.20.0  | 2024-02-23 | Remco Vermeulen | Add table describing the permitted guideline re-categorizations.                                                        |
 
 ## Release information
 
@@ -63,13 +59,9 @@
 | [CERT C](https://resources.sei.cmu.edu/downloads/secure-coding/assets/sei-cert-c-coding-standard-2016-v01.pdf)       | 2016    | 99          | 97                      | 97 | Implemented |
 | [MISRA C](https://www.misra.org.uk/product/misra-c2012-third-edition-first-revision/)                                | 2012    | 175         | 164                     | 162[^3] | Implemented |
 
-<<<<<<< HEAD
-Not all rules in these standards are amenable to static analysis by CodeQL - some rules require external or domain specific knowledge to validate, or refer to properties which are not present in the our representation of the codebase under analysis. For each rule we therefore identify whether it is supportable or not. Furthermore, a rule can be supported in two ways:
-=======
 Not all rules in these standards are amenable to static analysis by CodeQL - some rules require external or domain specific knowledge to validate, or refer to properties which are not present in our representation of the codebase under analysis. In addition, some rules are natively enforced by the supported compilers. As CodeQL requires that the program under analysis compiles, we are unable to implement queries for these rules, and doing so would be redundant.
 
 For each rule we therefore identify whether it is supportable or not. Furthermore, a rule can be supported in two ways:
->>>>>>> 3b081041
 
 - **Automated** - the queries for the rule find contraventions directly.
 - **Audit only** - the queries for the rule does not find contraventions directly, but instead report a list of _candidates_ that can be used as input into a manual audit. For example, `A10-0-1` (_Public inheritance shall be used to implement 'is-a' relationship_) is not directly amenable to static analysis, but CodeQL can be used to produce a list of all the locations that use public inheritance so they can be manually reviewed.
