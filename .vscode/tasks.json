{
    "version": "2.0.0",
    "tasks": [
        {
            "label": "Standards Automation: Initialize venv",
            "type": "shell",
            "command": "python3 -mvenv scripts${pathSeparator}.venv",
            "presentation": {
                "reveal": "always",
                "panel": "new",
                "focus": true
            },
            "problemMatcher": []
        },
        {
            "label": "🔃 Standards Automation: Switch To Test or Implementation",
            "type": "shell",
            "command": "pwsh .${pathSeparator}scripts${pathSeparator}vscode${pathSeparator}Get-TestOrQueryDirectoryForCurrentFile.ps1 -CurrentFile ${file}",
            "presentation": {
                "reveal": "never",
                "panel": "dedicated"
            },
            "problemMatcher": []
        },
        {
            "label": "Standards Automation: Install Deps",
            "type": "shell",
            "windows": {
                "command": ".${pathSeparator}scripts${pathSeparator}.venv${pathSeparator}Scripts${pathSeparator}pip3.exe install -r scripts${pathSeparator}requirements.txt"
            },
            "linux": {
                "command": ".${pathSeparator}scripts${pathSeparator}.venv${pathSeparator}bin${pathSeparator}pip3 install -r scripts${pathSeparator}requirements.txt"
            },
            "osx": {
                "command": ".${pathSeparator}scripts${pathSeparator}.venv${pathSeparator}bin${pathSeparator}pip3 install -r scripts${pathSeparator}requirements.txt"
            },
            "dependsOn": "Standards Automation: Initialize venv",
            "presentation": {
                "reveal": "always",
                "panel": "new",
                "focus": true
            },
            "problemMatcher": []
        },
        {
            "label": "🔥 Standards Automation: Initialize",
            "dependsOn": "Standards Automation: Install Deps",
            "presentation": {
                "reveal": "always",
                "panel": "new",
                "focus": true
            },
            "problemMatcher": []
        },
        {
            "label": "📏 Standards Automation: Generate Rule Description File",
            "type": "shell",
            "windows": {
                "command": ".${pathSeparator}scripts${pathSeparator}.venv${pathSeparator}Scripts${pathSeparator}python.exe scripts${pathSeparator}generate_rules${pathSeparator}generate_package_description.py  ${input:language} ${input:rule_package_name}"
            },
            "linux": {
                "command": ".${pathSeparator}scripts${pathSeparator}.venv${pathSeparator}bin${pathSeparator}python3 scripts${pathSeparator}generate_rules${pathSeparator}generate_package_description.py ${input:language} ${input:rule_package_name}"
            },
            "osx": {
                "command": ".${pathSeparator}scripts${pathSeparator}.venv${pathSeparator}bin${pathSeparator}python3 scripts${pathSeparator}generate_rules${pathSeparator}generate_package_description.py ${input:language} ${input:rule_package_name}"
            },
            "presentation": {
                "reveal": "always",
                "panel": "new",
                "focus": true
            },
            "runOptions": {
                "reevaluateOnRerun": false
            },
            "problemMatcher": []
        },
        {
            "label": "📦 Standards Automation: Generate Package Files",
            "type": "shell",
            "windows": {
                "command": ".${pathSeparator}scripts${pathSeparator}.venv${pathSeparator}Scripts${pathSeparator}python.exe scripts${pathSeparator}generate_rules${pathSeparator}generate_package_files.py ${input:language} ${input:rule_package_name}"
            },
            "linux": {
                "command": ".${pathSeparator}scripts${pathSeparator}.venv${pathSeparator}bin${pathSeparator}python3 scripts${pathSeparator}generate_rules${pathSeparator}generate_package_files.py ${input:language} ${input:rule_package_name}"
            },
            "osx": {
                "command": ".${pathSeparator}scripts${pathSeparator}.venv${pathSeparator}bin${pathSeparator}python3 scripts${pathSeparator}generate_rules${pathSeparator}generate_package_files.py ${input:language} ${input:rule_package_name}"
            },
            "presentation": {
                "reveal": "always",
                "panel": "new",
                "focus": true
            },
            "runOptions": {
                "reevaluateOnRerun": false
            },
            "problemMatcher": []
        },
        {
            "label": "📖 Standards Automation: Generate Help Files for CERT rules",
            "type": "shell",
            "windows": {
                "command": ".${pathSeparator}scripts${pathSeparator}.venv${pathSeparator}Scripts${pathSeparator}python.exe scripts${pathSeparator}help${pathSeparator}cert-help-extraction.py ${input:rule}"
            },
            "linux": {
                "command": ".${pathSeparator}scripts${pathSeparator}.venv${pathSeparator}bin${pathSeparator}python3 scripts${pathSeparator}help${pathSeparator}cert-help-extraction.py ${input:rule}"
            },
            "osx": {
                "command": ".${pathSeparator}scripts${pathSeparator}.venv${pathSeparator}bin${pathSeparator}python3 scripts${pathSeparator}help${pathSeparator}cert-help-extraction.py ${input:rule}"
            },
            "presentation": {
                "reveal": "always",
                "panel": "new",
                "focus": true
            },
            "runOptions": {
                "reevaluateOnRerun": false
            },
            "problemMatcher": []
        },
        {
            "label": "🧪 Standards Automation: Build Case Test DB",
            "type": "shell",
            "windows": {
                "command": ".${pathSeparator}scripts${pathSeparator}.venv${pathSeparator}Scripts${pathSeparator}python.exe scripts${pathSeparator}build_test_database.py ${input:language} ${input:standard} ${input:rule}"
            },
            "linux": {
                "command": ".${pathSeparator}scripts${pathSeparator}.venv${pathSeparator}bin${pathSeparator}python3 scripts${pathSeparator}build_test_database.py ${input:language} ${input:standard} ${input:rule}"
            },
            "osx": {
                "command": ".${pathSeparator}scripts${pathSeparator}.venv${pathSeparator}bin${pathSeparator}python3 scripts${pathSeparator}build_test_database.py ${input:language} ${input:standard}  ${input:rule}"
            },
            "presentation": {
                "reveal": "always",
                "panel": "new",
                "focus": true
            },
            "runOptions": {
                "reevaluateOnRerun": false
            },
            "problemMatcher": []
        },
        {
            "label": "📝 Standards Automation: Format CodeQL",
            "type": "shell",
            "command": "${config:codeQL.cli.executablePath} query format -i ${file}",
            "presentation": {
                "reveal": "always",
                "panel": "new",
                "focus": true
            },
            "problemMatcher": []
        },
        {
            "label": "📝 Standards Automation: Format Test",
            "type": "shell",
            "command": "clang-format --style=file -i --verbose ${file}",
            "presentation": {
                "reveal": "always",
                "panel": "new",
                "focus": true
            },
            "problemMatcher": []
        },
        {
            "label": "⚡ Standards Automation: Generated Expected Output",
            "type": "shell",
            "command": " ${config:codeQL.cli.executablePath} test run --show-extractor-output --search-path . ${file}",
            "presentation": {
                "reveal": "always",
                "panel": "new",
                "focus": true
            },
            "runOptions": {
                "reevaluateOnRerun": false
            },
            "problemMatcher": []
        },
    ],
    "inputs": [
        {
            "id": "rule_package_name",
            "description": "Rule Package Name",
            "default": "",
            "type": "pickString",
            "options": [
                "Allocations",
                "Banned",
                "BannedFunctions",
                "BannedLibraries",
                "BannedSyntax",
                "BannedTypes",
                "Classes",
                "Comments",
                "Contracts1",
                "Concurrency",
                "Concurrency",
                "Concurrency1",
                "Concurrency2",
                "Concurrency3",
                "Concurrency4",                
                "Concurrency5",                
                "Conditionals",
                "Const",
                "DeadCode",
                "Declarations",
                "Declarations1",
                "Declarations2",
<<<<<<< HEAD
                "Declarations5",
=======
                "Declarations3",
                "Declarations4",
>>>>>>> c9eb8d03
                "Exceptions1",
                "Exceptions2",
                "Expressions",
                "Freed",
                "Functions",
                "IO1",
                "IO2",
                "IO3",
                "IO4",
                "Includes",
                "Initialization",
                "IntegerConversion",
                "Invariants",
                "Iterators",
                "Lambdas",
                "Language1",
                "Language2",
                "Literals",
                "Loops",
                "Macros",
                "Misc",
                "MoveForward",
                "Naming",
                "Null",
                "OperatorInvariants",
                "Operators",
                "Pointers",
                "Pointers1",
                "Pointers2",
                "Scope",
                "SideEffects1",
                "SideEffects2",
                "SmartPointers1",
                "SmartPointers2",
                "Strings",
                "Strings1",
                "Strings2",
                "Strings3",
                "Syntax",
                "Templates",
                "TypeRanges",
                "Lambdas",
                "Pointers",
                "Preprocessor1",
                "Preprocessor2",
                "Preprocessor3",
                "Preprocessor4",
                "Preprocessor5",
                "Preprocessor6",
                "IntegerConversion",
                "Expressions",
                "DeadCode",
                "VirtualFunctions"
            ]
        },
        {
            "id": "standard",
            "description": "Name of standard (e.g., autosar)",
            "default": "autosar",
            "type": "pickString",
            "options": [
                "autosar",
                "cert",
                "misra",
                "common"
            ]
        },
        {
            "id": "language",
            "description": "Name of language",
            "default": "cpp",
            "type": "pickString",
            "options": [
                "cpp",
                "c"
            ]
        },
        {
            "id": "rule",
            "description": "Rule in package (e.g., M3-9-1)",
            "default": "",
            "type": "promptString"
        },
    ]
}<|MERGE_RESOLUTION|>--- conflicted
+++ resolved
@@ -206,12 +206,9 @@
                 "Declarations",
                 "Declarations1",
                 "Declarations2",
-<<<<<<< HEAD
-                "Declarations5",
-=======
                 "Declarations3",
                 "Declarations4",
->>>>>>> c9eb8d03
+                "Declarations5",
                 "Exceptions1",
                 "Exceptions2",
                 "Expressions",
