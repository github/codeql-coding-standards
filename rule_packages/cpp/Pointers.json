--- conflicted
+++ resolved
@@ -312,15 +312,10 @@
           "severity": "error",
           "short_name": "PointerToAVirtualBaseClassCastToAPointer",
           "tags": [
-<<<<<<< HEAD
-            "correctness",
-            "coding-standards/baseline/safety"
-          ]
-=======
-            "correctness"
+            "correctness",
+            "coding-standards/baseline/safety"
           ],
           "shared_implementation_short_name": "PointerToAVirtualBaseClassCastToAPointer"
->>>>>>> b0d2c221
         }
       ],
       "title": "A pointer to a virtual base class shall only be cast to a pointer to a derived class by means of dynamic_cast."
@@ -519,7 +514,7 @@
             "external/cert/likelihood/probable",
             "external/cert/remediation-cost/high",
             "external/cert/priority/p6",
-            "external/cert/level/l2",
+            "coding-standards/baseline/safety"
             "coding-standards/baseline/safety"
           ]
         }
