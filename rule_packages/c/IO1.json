{
  "CERT-C": {
    "FIO30-C": {
      "properties": {
        "obligation": "rule"
      },
      "queries": [
        {
          "description": "Never call a formatted I/O function with a format string containing user input.",
          "kind": "problem",
          "name": "Exclude user input from format strings",
          "precision": "high",
          "severity": "error",
          "short_name": "ExcludeUserInputFromFormatStrings",
          "shared_implementation_short_name": "NonConstantFormat",
          "tags": [
            "correctness",
            "security"
          ]
        }
      ],
      "title": "Exclude user input from format strings"
    },
    "FIO34-C": {
      "properties": {
        "obligation": "rule"
      },
      "queries": [
        {
          "description": "File read should be followed by a check for read errors and end of file.",
          "kind": "problem",
          "name": "Distinguish between characters read from a file and EOF or WEOF",
          "precision": "high",
          "severity": "error",
          "short_name": "DistinguishBetweenCharReadFromAFileAndEofOrWeof",
          "tags": [
            "correctness",
            "security"
          ],
          "implementation_scope": {
            "description": "The rule is enforced in the context of a single function. The query does not validate if the FILE status is handled correctly after being read."
          }
        },
        {
          "description": "Checks against EOF are only portable to platforms where type `char` is less wide than type `int`.",
          "kind": "problem",
          "name": "Checks against EOF and WEOF are not portable",
          "precision": "high",
          "severity": "warning",
          "short_name": "EndOfFileCheckPortability",
          "tags": [
            "correctness",
            "security"
          ],
          "implementation_scope": {
            "description": "The rule is enforced in the context of a single function. The query does not validate if the FILE status is handled correctly after being read."
          }
        }
      ],
      "title": "Distinguish between characters read from a file and EOF or WEOF"
    },
    "FIO39-C": {
      "properties": {
        "obligation": "rule"
      },
      "queries": [
        {
<<<<<<< HEAD
          "description": "Do not alternate input and output operations on a file without an intervening flush or positioning call.",
=======
          "description": "Do not alternately input and output from a stream without an intervening flush or positioning call. This may result in undefined behavior.",
>>>>>>> 68ad0876
          "kind": "problem",
          "name": "Do not alternately input and output from a stream without an intervening flush or positioning call",
          "precision": "very-high",
          "severity": "error",
          "short_name": "DoNotAlternatelyIOFromAStreamWithoutPositioning",
          "shared_implementation_short_name": "IOFstreamMissingPositioning",
          "tags": [
            "correctness"
          ],
          "implementation_scope": {
            "description": "The rule is enforced in the context of a single function."
          }
        }
      ],
      "title": "Do not alternately input and output from a stream without an intervening flush or positioning call"
    },
    "FIO42-C": {
      "properties": {
        "obligation": "rule"
      },
      "queries": [
        {
<<<<<<< HEAD
          "description": "Close files when they are no longer needed.",
=======
          "description": "Open files must be closed before the lifetime of the last pointer to the file-object has ended to prevent resource exhaustion and data loss issues.",
>>>>>>> 68ad0876
          "kind": "problem",
          "name": "Close files when they are no longer needed",
          "precision": "very-high",
          "severity": "error",
          "short_name": "CloseFilesWhenTheyAreNoLongerNeeded",
          "tags": [
            "correctness",
            "security"
          ],
          "implementation_scope": {
            "description": "The rule is enforced in the context of a single function."
          }
        }
      ],
      "title": "Close files when they are no longer needed"
    },
    "FIO46-C": {
      "properties": {
        "obligation": "rule"
      },
      "queries": [
        {
          "description": "Do not access a closed file.",
          "kind": "problem",
          "name": "Do not access a closed file",
          "precision": "high",
          "severity": "error",
          "short_name": "UndefinedBehaviorAccessingAClosedFile",
          "shared_implementation_short_name": "DoNotAccessAClosedFile",
          "tags": [
            "correctness"
          ],
          "implementation_scope": {
            "description": "The rule is enforced in the context of a single function."
          }
        }
      ],
      "title": "Do not access a closed file"
    }
  },
  "MISRA-C-2012": {
    "RULE-22-6": {
      "properties": {
        "obligation": "mandatory"
      },
      "queries": [
        {
          "description": "A closed FILE is accessed.",
          "kind": "problem",
          "name": "The value of a pointer to a FILE shall not be used after the associated stream has been closed",
          "precision": "very-high",
          "severity": "error",
          "short_name": "FileUsedAfterClosed",
          "shared_implementation_short_name": "DoNotAccessAClosedFile",
          "tags": [
            "correctness"
          ],
          "implementation_scope": {
            "description": "The rule is enforced in the context of a single function."
          }
        }
      ],
      "title": "The value of a pointer to a FILE shall not be used after the associated stream has been closed"
    }
  }
}<|MERGE_RESOLUTION|>--- conflicted
+++ resolved
@@ -65,11 +65,7 @@
       },
       "queries": [
         {
-<<<<<<< HEAD
-          "description": "Do not alternate input and output operations on a file without an intervening flush or positioning call.",
-=======
           "description": "Do not alternately input and output from a stream without an intervening flush or positioning call. This may result in undefined behavior.",
->>>>>>> 68ad0876
           "kind": "problem",
           "name": "Do not alternately input and output from a stream without an intervening flush or positioning call",
           "precision": "very-high",
@@ -92,11 +88,7 @@
       },
       "queries": [
         {
-<<<<<<< HEAD
-          "description": "Close files when they are no longer needed.",
-=======
           "description": "Open files must be closed before the lifetime of the last pointer to the file-object has ended to prevent resource exhaustion and data loss issues.",
->>>>>>> 68ad0876
           "kind": "problem",
           "name": "Close files when they are no longer needed",
           "precision": "very-high",
