name: codeql/cert-cpp-coding-standards
version: 2.15.0-dev
description: CERT C++ 2016
suites: codeql-suites
license: MIT
dependencies:
<<<<<<< HEAD
  codeql/cpp-all: 0.4.0
=======
  codeql/cpp-all: 0.3.5
>>>>>>> 3b172070
  codeql/common-cpp-coding-standards: '*'<|MERGE_RESOLUTION|>--- conflicted
+++ resolved
@@ -4,9 +4,5 @@
 suites: codeql-suites
 license: MIT
 dependencies:
-<<<<<<< HEAD
   codeql/cpp-all: 0.4.0
-=======
-  codeql/cpp-all: 0.3.5
->>>>>>> 3b172070
   codeql/common-cpp-coding-standards: '*'