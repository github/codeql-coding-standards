--- conflicted
+++ resolved
@@ -1,15 +1,8 @@
 name: codeql/cert-cpp-coding-standards
-<<<<<<< HEAD
 version: 2.19.0-dev
 description: CERT C++ 2016
 suites: codeql-suites
 license: MIT
 dependencies:
-  codeql/cpp-all: 0.3.5
-=======
-version: 2.12.0-dev
-suites: codeql-suites
-dependencies:
   codeql/cpp-all: 0.4.0
->>>>>>> cb9a05fb
   codeql/common-cpp-coding-standards: '*'