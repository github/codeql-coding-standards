--- conflicted
+++ resolved
@@ -1,9 +1,5 @@
 name: codeql/autosar-cpp-coding-standards
-<<<<<<< HEAD
-version: 2.25.0
-=======
 version: 2.25.0-dev
->>>>>>> 92e31d59
 description: AUTOSAR C++14 Guidelines R22-11, R21-11, R20-11, R19-11 and R19-03
 suites: codeql-suites
 license: MIT
