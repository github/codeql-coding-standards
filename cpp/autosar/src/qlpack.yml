name: codeql/autosar-cpp-coding-standards
<<<<<<< HEAD
version: 2.19.0-dev
description: AUTOSAR C++14 Guidelines 20-11
=======
version: 2.18.0-dev
description: AUTOSAR C++14 Guidelines R22-11, R21-11, R20-11, R19-11 and R19-03
>>>>>>> dbba388c
suites: codeql-suites
license: MIT
dependencies:
  codeql/common-cpp-coding-standards: '*'
  codeql/cpp-all: 0.3.5<|MERGE_RESOLUTION|>--- conflicted
+++ resolved
@@ -1,11 +1,6 @@
 name: codeql/autosar-cpp-coding-standards
-<<<<<<< HEAD
 version: 2.19.0-dev
-description: AUTOSAR C++14 Guidelines 20-11
-=======
-version: 2.18.0-dev
 description: AUTOSAR C++14 Guidelines R22-11, R21-11, R20-11, R19-11 and R19-03
->>>>>>> dbba388c
 suites: codeql-suites
 license: MIT
 dependencies:
