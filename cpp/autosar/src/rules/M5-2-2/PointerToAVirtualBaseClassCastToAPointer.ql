--- conflicted
+++ resolved
@@ -15,10 +15,6 @@
 
 import cpp
 import codingstandards.cpp.autosar
-<<<<<<< HEAD
-import semmle.code.cpp.dataflow.DataFlow
-=======
->>>>>>> 2778d662
 
 from Cast cast, VirtualBaseClass castFrom, Class castTo
 where
