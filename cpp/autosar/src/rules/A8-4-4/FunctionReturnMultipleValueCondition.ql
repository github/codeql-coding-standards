/**
 * @id cpp/autosar/function-return-multiple-value-condition
 * @name A8-4-4: Multiple output values from a function should be returned as a struct or tuple
 * @description Multiple output values from functions that do not return as struct or tuple can
 *              cause confusion an add overhead for compilers.
 * @kind problem
 * @precision very-high
 * @problem.severity recommendation
 * @tags external/autosar/id/a8-4-4
 *       readability
 *       maintainability
 *       external/autosar/allocated-target/design
 *       external/autosar/enforcement/automated
 *       external/autosar/obligation/advisory
 */

import cpp
import codingstandards.cpp.autosar
<<<<<<< HEAD
import semmle.code.cpp.dataflow.DataFlow
=======
>>>>>>> 2778d662

abstract class OutputValue extends Element {
  abstract string getOutputName();
}

class ModifiedOutputParameter extends Parameter, OutputValue {
  ModifiedOutputParameter() {
    (
      this.getUnderlyingType() instanceof ReferenceType
      or
      this.getUnderlyingType() instanceof PointerType
    ) and
    // A parameter is a modified out parameter if it is directly assigned to
    exists(getAnAssignment())
  }

  override string getOutputName() { result = "out parameter " + getName() }
}

class FunctionReturnValue extends OutputValue, Function {
  FunctionReturnValue() { not getType() instanceof VoidType }

  override string getOutputName() { result = "return type " + getType().getName() }
}

OutputValue getAnOutputValue(Function f) {
  result = f
  or
  result = f.getAParameter()
}

from Function f, int outputValues
where
  not isExcluded(f, FunctionsPackage::functionReturnMultipleValueConditionQuery()) and
  not f.isCompilerGenerated() and
  not f.isAffectedByMacro() and
  not f.isFromUninstantiatedTemplate(_) and
  not f instanceof Operator and
  outputValues = count(getAnOutputValue(f)) and
  outputValues > 1
select f,
  "Function " + f.getQualifiedName() + " outputs " + outputValues + " separate values (" +
    concat(OutputValue v | v = getAnOutputValue(f) | v.getOutputName(), ", ") + ")."<|MERGE_RESOLUTION|>--- conflicted
+++ resolved
@@ -16,10 +16,6 @@
 
 import cpp
 import codingstandards.cpp.autosar
-<<<<<<< HEAD
-import semmle.code.cpp.dataflow.DataFlow
-=======
->>>>>>> 2778d662
 
 abstract class OutputValue extends Element {
   abstract string getOutputName();
