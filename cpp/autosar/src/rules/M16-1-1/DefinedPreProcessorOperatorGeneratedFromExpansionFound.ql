--- conflicted
+++ resolved
@@ -17,19 +17,6 @@
 import codingstandards.cpp.PreprocessorDirective
 import DefinedMacro
 
-<<<<<<< HEAD
-/**
- * An `if` or `elif` preprocessor branch.
- */
-class PreprocessorIfOrElif extends PreprocessorBranch {
-  PreprocessorIfOrElif() {
-    this instanceof PreprocessorIf or
-    this instanceof PreprocessorElif
-  }
-}
-
-=======
->>>>>>> 6c8ba572
 from PreprocessorIfOrElif e, MacroUsesDefined m
 where
   not isExcluded(e, MacrosPackage::definedPreProcessorOperatorInOneOfTheTwoStandardFormsQuery()) and
