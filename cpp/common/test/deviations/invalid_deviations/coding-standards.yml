--- conflicted
+++ resolved
@@ -44,16 +44,11 @@
     permit-id: non-existing-permit
   - permit-id: DP1
   - permit-id: DP2
-<<<<<<< HEAD
-  - rule-id: RULE-13-6
-    query-id: c/misra/sizeof-operand-with-side-effect
+  - rule-id: RULE-9-1
+    query-id: c/misra/object-with-auto-storage-duration-read-before-init
   - rule-id: A0-4-2
     justification: long double is required for interaction with third-party libraries.
     code-identifier: a-0-4-2-deviation
-=======
-  - rule-id: RULE-9-1
-    query-id: c/misra/object-with-auto-storage-duration-read-before-init
->>>>>>> a2ffd4c2
 deviation-permits:
   - permit-id: DP1
     justification: foo bar baz
