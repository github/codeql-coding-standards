--- conflicted
+++ resolved
@@ -16,10 +16,6 @@
 
 import cpp
 import codingstandards.cpp.CodingStandards
-<<<<<<< HEAD
-import semmle.code.cpp.dataflow.DataFlow
-=======
->>>>>>> 2778d662
 import codingstandards.cpp.exclusions.cpp.RuleMetadata
 
 /* This is a copy of an AUTOSAR rule, which we are using for testing purposes. */
