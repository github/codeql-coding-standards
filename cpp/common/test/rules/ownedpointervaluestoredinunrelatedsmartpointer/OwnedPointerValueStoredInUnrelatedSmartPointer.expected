problems
| test.cpp:5:27:5:28 | v1 | test.cpp:16:13:16:22 | new | test.cpp:5:27:5:28 | v1 | Raw pointer flows to initialize multiple unrelated smart pointers. |
| test.cpp:6:31:6:33 | call to get | test.cpp:16:13:16:22 | new | test.cpp:6:31:6:33 | call to get | Raw pointer flows to initialize multiple unrelated smart pointers. |
| test.cpp:7:28:7:29 | v2 | test.cpp:16:13:16:22 | new | test.cpp:7:28:7:29 | v2 | Raw pointer flows to initialize multiple unrelated smart pointers. |
| test.cpp:11:28:11:29 | v2 | test.cpp:10:8:10:17 | new | test.cpp:11:28:11:29 | v2 | Raw pointer flows to initialize multiple unrelated smart pointers. |
| test.cpp:12:28:12:29 | v2 | test.cpp:10:8:10:17 | new | test.cpp:12:28:12:29 | v2 | Raw pointer flows to initialize multiple unrelated smart pointers. |
| test.cpp:17:27:17:28 | v1 | test.cpp:16:13:16:22 | new | test.cpp:17:27:17:28 | v1 | Raw pointer flows to initialize multiple unrelated smart pointers. |
edges
| test.cpp:3:14:3:15 | v1 | test.cpp:5:27:5:28 | v1 | provenance |  |
| test.cpp:3:14:3:15 | v1 | test.cpp:5:27:5:28 | v1 | provenance |  |
| test.cpp:3:14:3:15 | v1 | test.cpp:7:28:7:29 | v2 | provenance |  |
| test.cpp:4:13:4:14 | v1 | test.cpp:7:28:7:29 | v2 | provenance |  |
| test.cpp:5:27:5:28 | v1 | test.cpp:5:27:5:29 | call to shared_ptr | provenance |  |
<<<<<<< HEAD
| test.cpp:5:27:5:29 | call to shared_ptr | test.cpp:6:28:6:29 | p1 | provenance |  |
| test.cpp:5:27:5:29 | call to shared_ptr | test.cpp:6:28:6:29 | p1 | provenance |  |
| test.cpp:6:28:6:29 | p1 | test.cpp:6:31:6:33 | call to get | provenance |  |
| test.cpp:6:28:6:29 | p1 | test.cpp:6:31:6:33 | call to get | provenance |  |
=======
| test.cpp:5:27:5:28 | v1 | test.cpp:5:27:5:29 | call to shared_ptr | provenance | Config |
| test.cpp:5:27:5:29 | call to shared_ptr | test.cpp:6:28:6:29 | p1 | provenance |  |
| test.cpp:5:27:5:29 | call to shared_ptr | test.cpp:6:28:6:29 | p1 | provenance |  |
| test.cpp:6:28:6:29 | p1 | test.cpp:6:31:6:33 | call to get | provenance | Config |
| test.cpp:6:28:6:29 | p1 | test.cpp:6:31:6:33 | call to get | provenance | Config |
>>>>>>> 94d71146
| test.cpp:8:8:8:14 | 0 | test.cpp:9:28:9:29 | v2 | provenance |  |
| test.cpp:10:8:10:17 | new | test.cpp:11:28:11:29 | v2 | provenance |  |
| test.cpp:10:8:10:17 | new | test.cpp:12:28:12:29 | v2 | provenance |  |
| test.cpp:16:13:16:22 | new | test.cpp:17:27:17:28 | v1 | provenance |  |
| test.cpp:16:13:16:22 | new | test.cpp:19:6:19:7 | v1 | provenance |  |
| test.cpp:19:6:19:7 | v1 | test.cpp:3:14:3:15 | v1 | provenance |  |
nodes
| test.cpp:3:14:3:15 | v1 | semmle.label | v1 |
| test.cpp:4:13:4:14 | v1 | semmle.label | v1 |
| test.cpp:5:27:5:28 | v1 | semmle.label | v1 |
| test.cpp:5:27:5:28 | v1 | semmle.label | v1 |
| test.cpp:5:27:5:29 | call to shared_ptr | semmle.label | call to shared_ptr |
| test.cpp:5:27:5:29 | call to shared_ptr | semmle.label | call to shared_ptr |
| test.cpp:6:28:6:29 | p1 | semmle.label | p1 |
| test.cpp:6:28:6:29 | p1 | semmle.label | p1 |
| test.cpp:6:31:6:33 | call to get | semmle.label | call to get |
| test.cpp:7:28:7:29 | v2 | semmle.label | v2 |
| test.cpp:8:8:8:14 | 0 | semmle.label | 0 |
| test.cpp:9:28:9:29 | v2 | semmle.label | v2 |
| test.cpp:10:8:10:17 | new | semmle.label | new |
| test.cpp:11:28:11:29 | v2 | semmle.label | v2 |
| test.cpp:12:28:12:29 | v2 | semmle.label | v2 |
| test.cpp:16:13:16:22 | new | semmle.label | new |
| test.cpp:17:27:17:28 | v1 | semmle.label | v1 |
| test.cpp:19:6:19:7 | v1 | semmle.label | v1 |
subpaths<|MERGE_RESOLUTION|>--- conflicted
+++ resolved
@@ -11,18 +11,11 @@
 | test.cpp:3:14:3:15 | v1 | test.cpp:7:28:7:29 | v2 | provenance |  |
 | test.cpp:4:13:4:14 | v1 | test.cpp:7:28:7:29 | v2 | provenance |  |
 | test.cpp:5:27:5:28 | v1 | test.cpp:5:27:5:29 | call to shared_ptr | provenance |  |
-<<<<<<< HEAD
-| test.cpp:5:27:5:29 | call to shared_ptr | test.cpp:6:28:6:29 | p1 | provenance |  |
-| test.cpp:5:27:5:29 | call to shared_ptr | test.cpp:6:28:6:29 | p1 | provenance |  |
-| test.cpp:6:28:6:29 | p1 | test.cpp:6:31:6:33 | call to get | provenance |  |
-| test.cpp:6:28:6:29 | p1 | test.cpp:6:31:6:33 | call to get | provenance |  |
-=======
 | test.cpp:5:27:5:28 | v1 | test.cpp:5:27:5:29 | call to shared_ptr | provenance | Config |
 | test.cpp:5:27:5:29 | call to shared_ptr | test.cpp:6:28:6:29 | p1 | provenance |  |
 | test.cpp:5:27:5:29 | call to shared_ptr | test.cpp:6:28:6:29 | p1 | provenance |  |
 | test.cpp:6:28:6:29 | p1 | test.cpp:6:31:6:33 | call to get | provenance | Config |
 | test.cpp:6:28:6:29 | p1 | test.cpp:6:31:6:33 | call to get | provenance | Config |
->>>>>>> 94d71146
 | test.cpp:8:8:8:14 | 0 | test.cpp:9:28:9:29 | v2 | provenance |  |
 | test.cpp:10:8:10:17 | new | test.cpp:11:28:11:29 | v2 | provenance |  |
 | test.cpp:10:8:10:17 | new | test.cpp:12:28:12:29 | v2 | provenance |  |
