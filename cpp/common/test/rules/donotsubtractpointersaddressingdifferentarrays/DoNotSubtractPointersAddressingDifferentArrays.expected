problems
| test.cpp:12:10:12:11 | p1 | test.cpp:4:14:4:15 | l1 | test.cpp:12:10:12:11 | p1 | Subtraction between left operand pointing to array $@ and other operand pointing to array $@. | test.cpp:2:7:2:8 | l1 | l1 | test.cpp:3:7:3:8 | l2 | l2 |
| test.cpp:12:15:12:16 | p2 | test.cpp:5:14:5:15 | l2 | test.cpp:12:15:12:16 | p2 | Subtraction between right operand pointing to array $@ and other operand pointing to array $@. | test.cpp:3:7:3:8 | l2 | l2 | test.cpp:2:7:2:8 | l1 | l1 |
| test.cpp:13:10:13:11 | p4 | test.cpp:5:14:5:15 | l2 | test.cpp:13:10:13:11 | p4 | Subtraction between left operand pointing to array $@ and other operand pointing to array $@. | test.cpp:3:7:3:8 | l2 | l2 | test.cpp:2:7:2:8 | l1 | l1 |
| test.cpp:13:15:13:16 | l1 | test.cpp:13:15:13:16 | l1 | test.cpp:13:15:13:16 | l1 | Subtraction between right operand pointing to array $@ and other operand pointing to array $@. | test.cpp:2:7:2:8 | l1 | l1 | test.cpp:3:7:3:8 | l2 | l2 |
edges
<<<<<<< HEAD
| test.cpp:4:14:4:15 | l1 | test.cpp:4:14:4:18 | access to array | provenance |  |
| test.cpp:4:14:4:18 | access to array | test.cpp:10:10:10:11 | p1 | provenance |  |
| test.cpp:4:14:4:18 | access to array | test.cpp:12:10:12:11 | p1 | provenance |  |
| test.cpp:5:14:5:15 | l2 | test.cpp:5:14:5:19 | access to array | provenance |  |
=======
| test.cpp:4:14:4:15 | l1 | test.cpp:4:14:4:18 | access to array | provenance | Config |
| test.cpp:4:14:4:18 | access to array | test.cpp:10:10:10:11 | p1 | provenance |  |
| test.cpp:4:14:4:18 | access to array | test.cpp:12:10:12:11 | p1 | provenance |  |
| test.cpp:5:14:5:15 | l2 | test.cpp:5:14:5:19 | access to array | provenance | Config |
>>>>>>> 94d71146
| test.cpp:5:14:5:19 | access to array | test.cpp:11:10:11:11 | p2 | provenance |  |
| test.cpp:5:14:5:19 | access to array | test.cpp:12:15:12:16 | p2 | provenance |  |
| test.cpp:5:14:5:19 | access to array | test.cpp:13:10:13:11 | p4 | provenance |  |
| test.cpp:5:14:5:19 | access to array | test.cpp:14:10:14:11 | p4 | provenance |  |
nodes
| test.cpp:4:14:4:15 | l1 | semmle.label | l1 |
| test.cpp:4:14:4:18 | access to array | semmle.label | access to array |
| test.cpp:5:14:5:15 | l2 | semmle.label | l2 |
| test.cpp:5:14:5:19 | access to array | semmle.label | access to array |
| test.cpp:10:10:10:11 | p1 | semmle.label | p1 |
| test.cpp:10:15:10:16 | l1 | semmle.label | l1 |
| test.cpp:11:10:11:11 | p2 | semmle.label | p2 |
| test.cpp:11:15:11:16 | l2 | semmle.label | l2 |
| test.cpp:12:10:12:11 | p1 | semmle.label | p1 |
| test.cpp:12:15:12:16 | p2 | semmle.label | p2 |
| test.cpp:13:10:13:11 | p4 | semmle.label | p4 |
| test.cpp:13:15:13:16 | l1 | semmle.label | l1 |
| test.cpp:14:10:14:11 | p4 | semmle.label | p4 |
| test.cpp:14:15:14:16 | l2 | semmle.label | l2 |
subpaths<|MERGE_RESOLUTION|>--- conflicted
+++ resolved
@@ -4,17 +4,10 @@
 | test.cpp:13:10:13:11 | p4 | test.cpp:5:14:5:15 | l2 | test.cpp:13:10:13:11 | p4 | Subtraction between left operand pointing to array $@ and other operand pointing to array $@. | test.cpp:3:7:3:8 | l2 | l2 | test.cpp:2:7:2:8 | l1 | l1 |
 | test.cpp:13:15:13:16 | l1 | test.cpp:13:15:13:16 | l1 | test.cpp:13:15:13:16 | l1 | Subtraction between right operand pointing to array $@ and other operand pointing to array $@. | test.cpp:2:7:2:8 | l1 | l1 | test.cpp:3:7:3:8 | l2 | l2 |
 edges
-<<<<<<< HEAD
-| test.cpp:4:14:4:15 | l1 | test.cpp:4:14:4:18 | access to array | provenance |  |
-| test.cpp:4:14:4:18 | access to array | test.cpp:10:10:10:11 | p1 | provenance |  |
-| test.cpp:4:14:4:18 | access to array | test.cpp:12:10:12:11 | p1 | provenance |  |
-| test.cpp:5:14:5:15 | l2 | test.cpp:5:14:5:19 | access to array | provenance |  |
-=======
 | test.cpp:4:14:4:15 | l1 | test.cpp:4:14:4:18 | access to array | provenance | Config |
 | test.cpp:4:14:4:18 | access to array | test.cpp:10:10:10:11 | p1 | provenance |  |
 | test.cpp:4:14:4:18 | access to array | test.cpp:12:10:12:11 | p1 | provenance |  |
 | test.cpp:5:14:5:15 | l2 | test.cpp:5:14:5:19 | access to array | provenance | Config |
->>>>>>> 94d71146
 | test.cpp:5:14:5:19 | access to array | test.cpp:11:10:11:11 | p2 | provenance |  |
 | test.cpp:5:14:5:19 | access to array | test.cpp:12:15:12:16 | p2 | provenance |  |
 | test.cpp:5:14:5:19 | access to array | test.cpp:13:10:13:11 | p4 | provenance |  |
