--- conflicted
+++ resolved
@@ -2,8 +2,4 @@
 version: 2.21.0-dev
 license: MIT
 dependencies:
-<<<<<<< HEAD
-  codeql/cpp-all: 0.6.1
-=======
-  codeql/cpp-all: 0.4.0
->>>>>>> 64ce6b45
+  codeql/cpp-all: 0.6.1