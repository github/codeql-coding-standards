--- conflicted
+++ resolved
@@ -16,29 +16,6 @@
   )
 }
 
-<<<<<<< HEAD
-/** A `coding-standards.xml` configuration file (usually generated from an YAML configuration file). */
-class CodingStandardsFile extends XmlFile {
-  CodingStandardsFile() {
-    this.getBaseName() = "coding-standards.xml" and
-    // Must be within the users source code.
-    exists(this.getRelativePath())
-  }
-}
-
-/** A "Coding Standards" configuration file */
-class CodingStandardsConfig extends XmlElement {
-  CodingStandardsConfig() {
-    any(CodingStandardsFile csf).getARootElement() = this and
-    this.getName() = "codingstandards"
-  }
-
-  /** Gets a deviation record for this configuration. */
-  DeviationRecord getADeviationRecord() { result = getAChild().(DeviationRecords).getAChild() }
-}
-
-=======
->>>>>>> 1e03c518
 /** An element which tells the analysis whether to report deviated results. */
 class CodingStandardsReportDeviatedAlerts extends XmlElement {
   CodingStandardsReportDeviatedAlerts() {
@@ -48,21 +25,6 @@
 }
 
 /** A container of deviation records. */
-<<<<<<< HEAD
-class DeviationRecords extends XmlElement {
-  DeviationRecords() {
-    getParent() instanceof CodingStandardsConfig and
-    hasName("deviations")
-  }
-}
-
-/** A container for the deviation permits records. */
-class DeviationPermits extends XmlElement {
-  DeviationPermits() {
-    getParent() instanceof CodingStandardsConfig and
-    hasName("deviation-permits")
-  }
-=======
 class DeviationRecords extends CodingStandardsConfigSection {
   DeviationRecords() { hasName("deviations") }
 }
@@ -70,7 +32,6 @@
 /** A container for the deviation permits records. */
 class DeviationPermits extends CodingStandardsConfigSection {
   DeviationPermits() { hasName("deviation-permits") }
->>>>>>> 1e03c518
 }
 
 /** A deviation permit record, that is specified by a permit identifier */
