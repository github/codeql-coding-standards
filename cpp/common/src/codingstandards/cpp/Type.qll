--- conflicted
+++ resolved
@@ -23,26 +23,25 @@
   IncompleteType() { not hasDefinition() }
 }
 
-<<<<<<< HEAD
-/** A type that implements the BitmaskType trait.
+/**
+ * A type that implements the BitmaskType trait.
  * https://en.cppreference.com/w/cpp/named_req/BitmaskType
- *
-*/
+ */
 abstract class BitmaskType extends Type { }
 
-/** Holds if `enum` implements required overload `overload` to implement
+/**
+ * Holds if `enum` implements required overload `overload` to implement
  * the BitmaskType trait.
-*/
+ */
 private predicate isRequiredEnumOverload(Enum enum, Function overload) {
-      overload.getName().regexpMatch("operator([&|^~]|&=|\\|=)")
-    and
-      forex(Parameter p | p = overload.getAParameter() |
-        (
-          p.getType() = enum 
-          or
-          p.getType().(ReferenceType).getBaseType() = enum
-        )
-      )
+  overload.getName().regexpMatch("operator([&|^~]|&=|\\|=)") and
+  forex(Parameter p | p = overload.getAParameter() |
+    (
+      p.getType() = enum
+      or
+      p.getType().(ReferenceType).getBaseType() = enum
+    )
+  )
 }
 
 private class EnumBitmaskType extends BitmaskType, Enum {
@@ -50,7 +49,8 @@
     // Implements all the required overload
     count(Function overload | isRequiredEnumOverload(this, overload)) = 6
   }
-=======
+}
+
 /**
  * A type without `const` and `volatile` specifiers.
  */
@@ -58,5 +58,4 @@
   if type instanceof SpecifiedType
   then result = stripSpecifiers(type.(SpecifiedType).getBaseType())
   else result = type
->>>>>>> 5ff2a107
 }