import codeql.util.Boolean
import codingstandards.cpp.RestrictedRangeAnalysis
import semmle.code.cpp.rangeanalysis.SimpleRangeAnalysis as SimpleRangeAnalysis

predicate exprMayEqualZero(Expr e) {
  RestrictedRangeAnalysis::upperBound(e) >= 0 and
  RestrictedRangeAnalysis::lowerBound(e) <= 0 and
  not guardedNotEqualZero(e)
}

newtype TFPClassification =
  TFinite() or
  TNaN() or
  TInfinite()

class FPClassification extends TFPClassification {
  string toString() {
    this = TFinite() and
    result = "finite"
    or
    this = TNaN() and
    result = "NaN"
    or
    this = TInfinite() and
    result = "infinite"
  }
}

newtype TFPClassificationConstraint =
  /* The value may be infinite, NaN, or finite. */
  TUnclassified() or
  /**
   * The value must be one of: infinite, NaN, or finite.
   *
   * If strict is `true` then this inverts naively. For example, `!isfinite(x)` means `x` must not
   * be finite. However, `!iszero(x)` is true for some finite values, and inverts to
   * `TUnclassified`.
   */
  TExactFPClassification(TFPClassification cls, Boolean strict) or
  /* The value must not be one of: infinite, NaN, or finite. */
  TExcludeFPClassification(TFPClassification cls1)

class FPClassificationConstraint extends TFPClassificationConstraint {
  string toString() {
    this = TUnclassified() and
    result = "unclassified"
    or
    exists(FPClassification cls, Boolean strict |
      this = TExactFPClassification(cls, strict) and
      result = "must be " + cls.toString() + ", strict: " + strict.toString()
      or
      this = TExcludeFPClassification(cls) and
      result = "must NOT be " + cls.toString()
    )
  }

  /**
   * Invert the constraint, for instance, "must be finite" becomes "must not be finite".
   *
   * Non-strict exact constraints are inverted to the unclassified constraint. For example,
   * `iszero(x)` guarantees `x` to be finite, however, `!iszero(x)` can be true for all three
   * classes of floating point values.
   *
   * The unclassified constraint inverts to itself.
   */
  FPClassificationConstraint invert() {
    // Unclassified inverts to itself.
    this = TUnclassified() and result = this
    or
    exists(FPClassification cls |
      // `!isfinite()` implies is infinite or NaN.
      this = TExactFPClassification(cls, true) and
      result = TExcludeFPClassification(cls)
      or
      // `!iszero()` implies nothing.
      this = TExactFPClassification(cls, false) and
      result = TUnclassified()
      or
      // For completeness: `!isfinite(x) ? ... : x` would imply `isfinite(x)`.
      this = TExcludeFPClassification(cls) and
      result = TExactFPClassification(cls, true)
    )
  }

  /**
   * Naively invert the constraint, for instance, "must be finite" becomes "must not be finite".
   *
   * Word of caution: inverting a guard condition does not necessarily invert the constraint. For
   * example, `iszero(x)` guarantees `x` to be finite, however, `isnotzero(x)` does not guarantee
   * `x` not to be finite.
   *
   * The unclassified constraint is not inverted.
   */
  FPClassificationConstraint naiveInversion() {
    this = TUnclassified() and result = this
    or
    exists(FPClassification cls |
      this = TExactFPClassification(cls, _) and
      result = TExcludeFPClassification(cls)
      or
      this = TExcludeFPClassification(cls) and
      result = TExactFPClassification(cls, true)
    )
  }

  predicate mustBe(FPClassification cls) { this = TExactFPClassification(cls, _) }

  predicate mustNotBe(FPClassification cls) {
    this = TExcludeFPClassification(cls)
    or
    this = TExactFPClassification(_, _) and
    not this = TExactFPClassification(cls, _)
  }

  predicate mayBe(FPClassification cls) { not mustNotBe(cls) }
}

/**
 * The names of the functions or macros that classify floating point values.
 *
 * These names reflect a check that a value is finite, or infinite, or NaN. Finite and NaN checks
 * are either strict (return true for all values in the class) or not (return true for some
 * values).
 *
 * The infinite check is always strict, and specially, returns 1 or -1 for positive or negative
 * infinity.
 */
newtype TFPClassifierName =
  TClassifiesFinite(string name, boolean strict) {
    strict = true and
    name = ["finite" + ["", "l", "f"], "isfinite"]
    or
    strict = false and
    name = ["isnormal", "issubnormal", "iszero"]
  } or
  TClassifiesNaN(string name, boolean strict) {
    strict = true and
    name = "isnan" + ["", "f", "l"]
    or
    strict = false and
    name = "issignaling"
  } or
  TClassifiesInfinite(string name) { name = "isinf" + ["", "f", "l"] }

class FPClassifierName extends TFPClassifierName {
  string name;
  boolean strict;

  FPClassifierName() {
    this = TClassifiesFinite(name, strict)
    or
    this = TClassifiesInfinite(name) and
    strict = true
    or
    this = TClassifiesNaN(name, strict)
  }

  string toString() { result = name }

  /** The classification name, for instance, "isfinite". */
  string getName() { result = name }

  /**
   * Whether the check holds for all values in the class, or only some.
   *
   * For instance, "isfinite" is strict because it returns true for all finite values, but
   * "isnormal" is not as it returns false for some finite values.
   */
  predicate isStrict() { strict = true }

  FPClassificationConstraint getConstraint() {
    this = TClassifiesFinite(_, strict) and
    result = TExactFPClassification(any(TFinite t), strict)
    or
    this = TClassifiesNaN(_, strict) and
    result = TExactFPClassification(any(TNaN t), strict)
    or
    this = TClassifiesInfinite(_) and
    // TODO: isinf() is special
    result = TExactFPClassification(any(TInfinite t), false)
  }
}

/**
 * An invocation of a classification function, for instance, "isfinite(x)", implemented as a macro.
 */
class FPClassifierMacroInvocation extends MacroInvocation {
  FPClassifierName classifier;

  FPClassifierMacroInvocation() { getMacroName() = classifier.getName() }

  Expr getCheckedExpr() {
    // Getting the checked expr in a cross-platform way is extroardinarily difficult, as glibc has
    // multiple conditional implementations of the same macro. Assume the checked expr is a
    // variable access so we can search optimistically like so:
    exists(VariableAccess va |
      va.getTarget().getName() = getExpandedArgument(0) and
      va = getAnExpandedElement() and
      result = va
    )
  }

  /**
   * The classification name, for instance, "isfinite".
   */
  FPClassifierName getFPClassifierName() { result = classifier }
}

/**
 * A classification function, for instance, "isfinite", when implemented as a function.
 */
class FPClassifierFunction extends Function {
  FPClassifierName classifier;

  FPClassifierFunction() { getName() = classifier.getName() }

  FPClassifierName getFPClassifierName() { result = classifier }
}

class FPClassificationGuard instanceof GuardCondition {
  Expr floatExpr;
  Expr checkResultExpr;
  FPClassifierName classifier;

  FPClassificationGuard() {
    super.comparesEq(checkResultExpr, _, _, _) and
    (
      exists(FPClassifierMacroInvocation m |
        floatExpr = m.getCheckedExpr() and
        checkResultExpr = m.getExpr() and
        classifier = m.getFPClassifierName()
      )
      or
      exists(FunctionCall fc, FPClassifierFunction f |
        fc.getTarget() = f and
        floatExpr = fc.getArgument(0) and
        checkResultExpr = fc and
        classifier = f.getFPClassifierName()
      )
    )
  }

  string toString() {
    result =
      classifier.toString() + " guard on " + floatExpr.toString() + " via " +
        checkResultExpr.toString()
  }

  predicate constrainsFPClass(Expr e, FPClassificationConstraint constraint, Boolean testIsTrue) {
    floatExpr = e and
    exists(BooleanValue value, boolean areEqual, int testResult, FPClassificationConstraint base |
      super.comparesEq(checkResultExpr, testResult, areEqual, value) and
      base = getBaseConstraint(areEqual, testResult) and
      if value.getValue() = testIsTrue then constraint = base else constraint = base.invert()
    )
  }

  // Helper predicate, gets base constraint assuming `classifier() == value` or `classifier != value`.
  private FPClassificationConstraint getBaseConstraint(Boolean areEqual, int testResult) {
    exists(FPClassificationConstraint base |
      testResult = 0 and
      exists(Boolean strict |
        // Handle isfinite() != 0:
        classifier = TClassifiesFinite(_, strict) and
        base = TExactFPClassification(TFinite(), strict)
        or
        // Handle isNaN() != 0:
        classifier = TClassifiesNaN(_, strict) and
        base = TExactFPClassification(TNaN(), strict)
        or
        // Handle isinf() != 0, which matches for +/- infinity:
        classifier = TClassifiesInfinite(_) and
        base = TExactFPClassification(TInfinite(), true)
      ) and
      // Invert the base constraint in the case of `classifier() == 0`
      if areEqual = false then result = base else result = base.invert()
      or
      // Handle isinf() == 1 or isInf() == -1, which matches for one of +/- infinity:
      testResult = 1 and
      classifier = TClassifiesInfinite(_) and
      base = TExactFPClassification(TInfinite(), false) and
      // Invert the base constraint in the case of `classifier() != 1`
      if areEqual = true then result = base else result = base.invert()
      // TODO: handle fpclassify() == FP_INFINITE, FP_NAN, FP_NORMAL, FP_ZERO, etc.
    )
  }

  predicate controls(Expr e, boolean testIsTrue) {
    exists(IRGuardCondition irg, IRBlock irb, Instruction eir, BooleanValue bval |
      irg.getUnconvertedResultExpression() = this and
      bval.getValue() = testIsTrue and
      irg.valueControls(irb, bval) and
      eir.getAst().(ControlFlowNode).getBasicBlock() = e.getBasicBlock() and
      eir.getBlock() = irb
    )
  }
}

predicate guardedNotEqualZero(Expr e) {
  /* Note Boolean cmpEq, false means cmpNeq */
  exists(Expr checked, GuardCondition guard, boolean cmpEq, BooleanValue value |
    hashCons(checked) = hashCons(e) and
    guard.controls(e.getBasicBlock(), cmpEq) and
    value.getValue() = cmpEq and
    guard.comparesEq(checked, 0, false, value)
  )
  or
  exists(Expr checked, Expr val, int valVal, GuardCondition guard, boolean cmpEq |
    hashCons(checked) = hashCons(e) and
    forex(float v |
      v = [RestrictedRangeAnalysis::lowerBound(val), RestrictedRangeAnalysis::upperBound(val)]
    |
      valVal = v
    ) and
    guard.controls(e.getBasicBlock(), cmpEq) and
    guard.comparesEq(checked, val, -valVal, false, cmpEq)
  )
}

predicate guardedNotFPClass(Expr e, FPClassification cls) {
  /* Note Boolean cmpEq, false means cmpNeq */
  exists(
    Expr checked, FPClassificationGuard guard, FPClassificationConstraint constraint, boolean cmpEq
  |
    hashCons(checked) = hashCons(e) and
    guard.controls(e, cmpEq) and
    guard.constrainsFPClass(checked, constraint, cmpEq) and
    constraint.mustNotBe(cls) and
<<<<<<< HEAD
    not e = checked
=======
    not checked = e
>>>>>>> 8d94339a
  )
}

predicate exprMayEqualInfinity(Expr e, Boolean positive) {
  exists(float target |
    positive = true and target = 1.0 / 0.0
    or
    positive = false and target = -1.0 / 0.0
  |
    RestrictedRangeAnalysis::upperBound(e.getUnconverted()) = target or
    RestrictedRangeAnalysis::lowerBound(e.getUnconverted()) = target
  ) and
  not guardedNotFPClass(e, TInfinite()) and
  not e.getType() instanceof IntegralType
}

signature float upperBoundPredicate(Expr e);

signature float lowerBoundPredicate(Expr e);

signature predicate exprMayEqualZeroPredicate(Expr e);

predicate exprMayEqualZeroNaive(Expr e) { e.getValue().toFloat() = 0 }

/**
 * Get the math function name variants for the given name, e.g., "acos" has variants "acos",
 * "acosf", and "acosl".
 */
Function getMathVariants(string name) { result.hasGlobalOrStdName([name, name + "f", name + "l"]) }

module DomainError<
  upperBoundPredicate/1 ub, lowerBoundPredicate/1 lb, exprMayEqualZeroPredicate/1 mayEqualZero>
{
  predicate hasDomainError(FunctionCall fc, string description) {
    exists(Function functionWithDomainError | fc.getTarget() = functionWithDomainError |
      functionWithDomainError = [getMathVariants(["acos", "asin", "atanh"])] and
      not (
        ub(fc.getArgument(0)) <= 1.0 and
        lb(fc.getArgument(0)) >= -1.0
      ) and
      description =
        "the argument has a range " + lb(fc.getArgument(0)) + "..." + ub(fc.getArgument(0)) +
          " which is outside the domain of this function (-1.0...1.0)"
      or
      functionWithDomainError = getMathVariants(["atan2", "pow"]) and
      (
        mayEqualZero(fc.getArgument(0)) and
        mayEqualZero(fc.getArgument(1)) and
        description = "both arguments are equal to zero"
      )
      or
      functionWithDomainError = getMathVariants("pow") and
      (
        ub(fc.getArgument(0)) < 0.0 and
        ub(fc.getArgument(1)) < 0.0 and
        description = "both arguments are less than zero"
      )
      or
      functionWithDomainError = getMathVariants("acosh") and
      ub(fc.getArgument(0)) < 1.0 and
      description = "argument is less than 1"
      or
      //pole error is the same as domain for logb and tgamma (but not ilogb - no pole error exists)
      functionWithDomainError = getMathVariants(["ilogb", "logb", "tgamma"]) and
      fc.getArgument(0).getValue().toFloat() = 0 and
      description = "argument is equal to zero"
      or
      functionWithDomainError = getMathVariants(["log", "log10", "log2", "sqrt"]) and
      ub(fc.getArgument(0)) < 0.0 and
      description = "argument is negative"
      or
      functionWithDomainError = getMathVariants("log1p") and
      ub(fc.getArgument(0)) < -1.0 and
      description = "argument is less than 1"
      or
      functionWithDomainError = getMathVariants("fmod") and
      fc.getArgument(1).getValue().toFloat() = 0 and
      description = "y is 0"
    )
  }
}

import DomainError<RestrictedRangeAnalysis::upperBound/1, RestrictedRangeAnalysis::lowerBound/1, exprMayEqualZero/1> as RestrictedDomainError
import DomainError<SimpleRangeAnalysis::upperBound/1, SimpleRangeAnalysis::lowerBound/1, exprMayEqualZeroNaive/1> as SimpleDomainError<|MERGE_RESOLUTION|>--- conflicted
+++ resolved
@@ -326,11 +326,7 @@
     guard.controls(e, cmpEq) and
     guard.constrainsFPClass(checked, constraint, cmpEq) and
     constraint.mustNotBe(cls) and
-<<<<<<< HEAD
-    not e = checked
-=======
     not checked = e
->>>>>>> 8d94339a
   )
 }
 
