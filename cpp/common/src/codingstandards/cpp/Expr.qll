--- conflicted
+++ resolved
@@ -191,7 +191,6 @@
 }
 
 /**
-<<<<<<< HEAD
  * An optimized set of expressions used to determine the flow through constexpr variables.
  */
 class VariableAccessOrCallOrLiteral extends Expr {
@@ -269,7 +268,7 @@
   |
     isDirectCompileTimeEvaluatedExpression(defaultValue)
   )
-=======
+
  * an operator that does not evaluate its operand
  */
 class UnevaluatedExprExtension extends Expr {
@@ -289,5 +288,4 @@
     this instanceof LShiftExpr or
     this instanceof RShiftExpr
   }
->>>>>>> c90966aa
 }