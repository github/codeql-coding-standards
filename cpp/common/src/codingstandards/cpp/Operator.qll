import cpp
import Expr
private import semmle.code.cpp.security.FileWrite
private import codingstandards.cpp.standardlibrary.FileStreams

/**
 * any assignment operator that also reads from the access
 */
class AnyAssignOperation extends Expr {
  AnyAssignOperation() {
    this instanceof AssignOperation
    or
    // operator op, where op is +=, -=, *=, /=, %=, ^=, &=, |=, >>=, <<=
    exists(string op |
      "operator" + op = this.(FunctionCall).getTarget().getName() and
      op in ["+=", "-=", "*=", "/=", "%=", "^=", "&=", "|=", ">>=", "<<="]
    )
  }
}

/** A copy assignment operator. */
class CopyOperator extends MemberFunction {
  CopyOperator() {
    exists(Type classType, Parameter p |
      this.getDeclaringType().getUnderlyingType() = classType and p = this.getAParameter()
    |
      this.getNumberOfParameters() = 1 and
      this.hasName("operator=") and
      (
        p.getUnspecifiedType().getUnderlyingType() = classType or
        p.getUnspecifiedType()
            .(LValueReferenceType)
            .getBaseType()
            .getUnspecifiedType()
            .getUnderlyingType() = classType
      ) and
      this.getType().(ReferenceType).getBaseType().getUnderlyingType() = classType
    )
  }
}

/** A user implemented copy assignment operator. */
class UserCopyOperator extends CopyOperator {
  UserCopyOperator() {
    exists(this.getFile().getRelativePath()) and
    hasDefinition() and
    not isDeleted() and
    not isDefaulted() and
    not isCompilerGenerated() and
    exists(getBlock()) and
    not getBlock().getLocation().hasLocationInfo("", 0, 0, 0, 0)
  }
}

/** A move assignment operator. */
class MoveOperator extends MemberFunction {
  MoveOperator() {
    exists(Type classType, Parameter p |
      this.getDeclaringType().getUnderlyingType() = classType and p = this.getAParameter()
    |
      this.getNumberOfParameters() = 1 and
      this.hasName("operator=") and
      p.getUnspecifiedType()
          .(RValueReferenceType)
          .getBaseType()
          .getUnspecifiedType()
          .getUnderlyingType() = classType and
      this.getType().(ReferenceType).getBaseType().getUnderlyingType() = classType
    )
  }
}

/** A user implemented move assignment operator. */
class UserMoveOperator extends MoveOperator {
  UserMoveOperator() {
    exists(this.getFile().getRelativePath()) and
    hasDefinition() and
    not isDeleted() and
    not isDefaulted() and
    not isCompilerGenerated() and
    exists(getBlock()) and
    not getBlock().getLocation().hasLocationInfo("", 0, 0, 0, 0)
  }
}

/** An assignment to a field in the copy assignment operator where the assignment is a direct copy of the same field from the provided class instance. */
class CopyOperatorFieldCopyAssign extends AnyAssignExpr {
  CopyOperatorFieldCopyAssign() { exists(CopyOperator op | this = getAMemberCopyAssignment(op)) }
}

/** An assignment to a field in the move assignment operator where the assignment is a direct copy or move of the same field from the provided class instance. */
class MoveOperatorFieldCopyAssign extends AnyAssignExpr {
  MoveOperatorFieldCopyAssign() { exists(MoveOperator op | this = getAMemberMoveAssignment(op)) }
}

/** Re-initialize field of a class instance passed to a move assignment operator. */
class MoveOperatorFieldReset extends AnyAssignExpr {
  MoveOperatorFieldReset() {
    exists(MoveOperator op, Parameter other |
      op.getAParameter() = other and
      other.getUnspecifiedType().(RValueReferenceType).getBaseType().getUnspecifiedType() =
        op.getDeclaringType() and
      this.getEnclosingFunction() = op and
      other = this.getLValue().(ReferenceFieldAccess).getQualifier().(VariableAccess).getTarget()
    )
  }

  VariableAccess getLAccess() { result = this.getLValue() }
}

/** A user-defined assignment operator */
class UserAssignmentOperator extends AssignmentOperator {
  UserAssignmentOperator() {
    hasDefinition() and
    not isDeleted() and
    not isDefaulted() and
    not isCompilerGenerated() and
    exists(getBlock()) and
    not getBlock().getLocation().hasLocationInfo("", 0, 0, 0, 0)
  }
}

/** An assignment operator of any sort */
class AssignmentOperator extends Function {
  AssignmentOperator() {
    // operator op, where op is =, +=, -=, *=, /=, %=, ^=, &=, |=, >>=, <<=
    exists(string op |
      "operator" + op = this.getName() and
      op in ["=", "+=", "-=", "*=", "/=", "%=", "^=", "&=", "|=", ">>=", "<<="]
    )
  }

  predicate isLValueRefQualified() { this.(MemberFunction).isLValueRefQualified() }
}

class UserComparisonOperator extends Function {
  UserComparisonOperator() {
    exists(string op |
      "operator" + op = this.getName() and
      op in ["==", "!=", "<", ">", "<=", ">="]
    ) and
    (
      hasDefinition() and
      not isDeleted() and
      not isDefaulted() and
      not isCompilerGenerated() and
      exists(getBlock()) and
      not getBlock().getLocation().hasLocationInfo("", 0, 0, 0, 0)
    )
  }
}

class UserArithmeticOperator extends Function {
  UserArithmeticOperator() {
    exists(string op |
      "operator" + op = this.getName() and
      op in ["+", "-", "/", "*", "%"]
    ) and
    (
      hasDefinition() and
      not isDeleted() and
      not isDefaulted() and
      not isCompilerGenerated() and
      exists(getBlock()) and
      not getBlock().getLocation().hasLocationInfo("", 0, 0, 0, 0)
    )
  }
}

class UserBitwiseOperator extends Function {
  UserBitwiseOperator() {
    exists(string op |
      "operator" + op = this.getName() and
      op in ["&", "|", "^", "~", "%", "<<", ">>"]
    ) and
    not this.isCompilerGenerated() and
    not this.getType().(ReferenceType).getBaseType().hasName("ostream") and
    not this.getType().(ReferenceType).getBaseType().hasName("istream")
  }
}

class FunctionCallOperator extends Function {
  FunctionCallOperator() { this.hasName("operator()") }
}

class UserCopyOrUserMoveOperator extends Operator {
  UserCopyOrUserMoveOperator() {
    (
      this instanceof UserCopyOperator
      or
      this instanceof UserMoveOperator
    ) and
    (
      hasDefinition() and
      not isDeleted() and
      not isDefaulted() and
      not isCompilerGenerated() and
      exists(getBlock()) and
      not getBlock().getLocation().hasLocationInfo("", 0, 0, 0, 0)
    )
  }
}

class StarOperator extends Operator {
  StarOperator() {
    hasName("operator*") and
    getNumberOfParameters() = 0
  }
}

class IncrementOperator extends Operator {
  IncrementOperator() {
    hasName("operator++") and
    getNumberOfParameters() = 0
  }
}

class StructureDerefOperator extends Operator {
  StructureDerefOperator() {
    hasName("operator->") and
    getNumberOfParameters() = 0
  }
}

class SubscriptOperator extends Operator {
  SubscriptOperator() {
    hasName("operator[]") and
    getNumberOfParameters() = 1
  }
}

/** A user defined operator for `++` and `--`. */
class UserCrementOperator extends Operator {
  UserCrementOperator() {
    exists(string op | op in ["++", "--"] | "operator" + op = this.getName())
  }
}

/** A user defined negation operator. */
class UserNegationOperator extends Operator {
  UserNegationOperator() { hasName("operator!") }
}

/** A user defined operator for `==` and `!=`. */
class UserEqualityOperator extends Operator {
  boolean polarity;

  UserEqualityOperator() {
    "operator==" = this.getName() and polarity = true
    or
    "operator!=" = this.getName() and polarity = false
  }

  /** Gets the polarity of the operator, which is true in the case of `==` and false in the case of `!=`. */
  boolean getPolarity() { result = polarity }
}

class UserOverloadedOperator extends Function {
  UserOverloadedOperator() {
    exists(string op |
      "operator" + op = this.getName() and
      op in [
          "+", "-", "*", "/", "%", "^", "&", "|", "~", "!", "=", "<", ">", "+=", "-=", "*=", "/=",
          "%=", "^=", "&=", "|=", "<<", ">>", ">>=", "<<=", "==", "!=", "<=", ">=", "<=>", "&&",
          "||", "++", "--", "->*", "->", "()", "[]"
        ]
    ) and
    not this.isCompilerGenerated()
  }
}

<<<<<<< HEAD
/** An implementation of a stream insertion operator. */
class StreamInsertionOperator extends Function {
  StreamInsertionOperator() {
    this.hasName("operator<<") and
    (
      if this.isMember()
      then this.getNumberOfParameters() = 1
      else (
        this.getNumberOfParameters() = 2 and
        this.getParameter(0).getType() instanceof BasicOStreamClass
      )
    ) and
    this.getType() instanceof BasicOStreamClass
  }
}

/** An implementation of a stream extraction operator. */
class StreamExtractionOperator extends Function {
  StreamExtractionOperator() {
    this.hasName("operator>>") and
    (
      if this.isMember()
      then this.getNumberOfParameters() = 1
      else (
        this.getNumberOfParameters() = 2 and
        this.getParameter(0).getType() instanceof IStream
      )
    ) and
    this.getType() instanceof IStream
=======
/** A user defined operator address of operator (`&`). */
class UnaryAddressOfOperator extends Operator {
  UnaryAddressOfOperator() {
    hasName("operator&") and
    (
      // If this is a member function, it needs to have zero arguments to be the unary addressof
      // operator
      if this instanceof MemberFunction
      then getNumberOfParameters() = 0
      else
        // Otherwise it needs one argument to be unary
        getNumberOfParameters() = 1
    )
  }
}

private newtype TOperatorUse =
  TBuiltinOperatorUse(Operation op) or
  TOverloadedOperatorUse(FunctionCall call, Operator op) { op.getACallToThisFunction() = call }

/**
 * A class to reason about builtin operator and overloaded operator use.
 */
class OperatorUse extends TOperatorUse {
  string toString() {
    exists(Operation op | result = op.toString() and this = TBuiltinOperatorUse(op))
    or
    exists(Operator op | result = op.toString() and this = TOverloadedOperatorUse(_, op))
  }

  predicate isOverloaded() { this = TOverloadedOperatorUse(_, _) }

  Operation asBuiltin() { this = TBuiltinOperatorUse(result) }

  Operator asOverloaded(FunctionCall call) { this = TOverloadedOperatorUse(call, result) }

  Type getType() {
    result = this.asBuiltin().getType()
    or
    result = this.asOverloaded(_).getType()
  }

  Parameter getParameter(int index) { result = this.asOverloaded(_).getParameter(index) }

  Parameter getAParameter() { result = this.asOverloaded(_).getParameter(_) }

  Expr getAnOperand() {
    result = this.asBuiltin().getAnOperand()
    or
    exists(FunctionCall call, Operator op | op = this.asOverloaded(call) |
      result = call.getAnArgument()
    )
  }

  Location getLocation() {
    result = this.asBuiltin().getLocation()
    or
    exists(FunctionCall call, Operator op | op = this.asOverloaded(call) |
      result = call.getLocation()
    )
  }

  string getOperator() {
    result = this.asBuiltin().getOperator()
    or
    result = this.asOverloaded(_).getName().regexpCapture("^operator(.*)$", 1)
  }
}

class UnaryOperatorUse extends OperatorUse {
  UnaryOperatorUse() {
    this.asBuiltin() instanceof UnaryOperation
    or
    this.asOverloaded(_).getNumberOfParameters() = 0
>>>>>>> 7693a3c9
  }
}<|MERGE_RESOLUTION|>--- conflicted
+++ resolved
@@ -269,7 +269,6 @@
   }
 }
 
-<<<<<<< HEAD
 /** An implementation of a stream insertion operator. */
 class StreamInsertionOperator extends Function {
   StreamInsertionOperator() {
@@ -299,7 +298,9 @@
       )
     ) and
     this.getType() instanceof IStream
-=======
+  }
+}
+
 /** A user defined operator address of operator (`&`). */
 class UnaryAddressOfOperator extends Operator {
   UnaryAddressOfOperator() {
@@ -374,6 +375,5 @@
     this.asBuiltin() instanceof UnaryOperation
     or
     this.asOverloaded(_).getNumberOfParameters() = 0
->>>>>>> 7693a3c9
   }
 }