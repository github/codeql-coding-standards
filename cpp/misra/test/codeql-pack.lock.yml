---
lockVersion: 1.0.0
dependencies:
  advanced-security/qtil:
<<<<<<< HEAD
    version: 0.0.1
=======
    version: 0.0.2
>>>>>>> 5da3a007
  codeql/cpp-all:
    version: 4.0.3
  codeql/dataflow:
    version: 2.0.3
  codeql/mad:
    version: 1.0.19
  codeql/rangeanalysis:
    version: 1.0.19
  codeql/ssa:
    version: 1.0.19
  codeql/tutorial:
    version: 1.0.19
  codeql/typeflow:
    version: 1.0.19
  codeql/typetracking:
    version: 2.0.3
  codeql/util:
    version: 2.0.6
  codeql/xml:
    version: 1.0.19
compiled: false<|MERGE_RESOLUTION|>--- conflicted
+++ resolved
@@ -2,11 +2,7 @@
 lockVersion: 1.0.0
 dependencies:
   advanced-security/qtil:
-<<<<<<< HEAD
-    version: 0.0.1
-=======
     version: 0.0.2
->>>>>>> 5da3a007
   codeql/cpp-all:
     version: 4.0.3
   codeql/dataflow:
