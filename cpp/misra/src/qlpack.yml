name: codeql/misra-cpp-coding-standards
version: 2.49.0-dev
description: MISRA C++ 2023
default-suite: codeql-suites/misra-cpp-default.qls
license: MIT
dependencies:
  codeql/common-cpp-coding-standards: '*'
<<<<<<< HEAD
  codeql/cpp-all: 2.1.1
  advanced-security/qtil: 0.0.1
=======
  codeql/cpp-all: 4.0.3
  advanced-security/qtil: 0.0.2
>>>>>>> 5da3a007
<|MERGE_RESOLUTION|>--- conflicted
+++ resolved
@@ -5,10 +5,5 @@
 license: MIT
 dependencies:
   codeql/common-cpp-coding-standards: '*'
-<<<<<<< HEAD
-  codeql/cpp-all: 2.1.1
-  advanced-security/qtil: 0.0.1
-=======
   codeql/cpp-all: 4.0.3
-  advanced-security/qtil: 0.0.2
->>>>>>> 5da3a007
+  advanced-security/qtil: 0.0.2